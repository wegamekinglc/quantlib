--- conflicted
+++ resolved
@@ -35,7 +35,6 @@
     class PricingEngine;
 
     //! liquid market instrument used during calibration
-
     class CalibrationHelper : public LazyObject {
       public:
         enum CalibrationErrorType {
@@ -56,11 +55,7 @@
         }
 
         //! returns the volatility Handle
-<<<<<<< HEAD
-        Handle<Quote>& volatility() { return volatility_; }
-=======
         Handle<Quote> volatility() { return volatility_; }
->>>>>>> 97e9798d
 
         //! returns the actual price of the instrument (from volatility)
         Real marketValue() const { calculate(); return marketValue_; }
