--- conflicted
+++ resolved
@@ -335,8 +335,6 @@
         const Real zerobondImpl(const Time T, const Time t, const Real y,
                                 const Handle<YieldTermStructure> &yts,
                                 const bool adjusted) const;
-<<<<<<< HEAD
-=======
 
         const Real deflatedZerobondImpl(const Time T, const Time t,
                                         const Real y,
@@ -345,7 +343,6 @@
                                         const bool adjusted) const;
 
         bool preferDeflatedZerobond() const { return true; }
->>>>>>> c5c274d4
 
         void generateArguments() {
             // if calculate triggers performCalculations, updateNumeraireTabulations
