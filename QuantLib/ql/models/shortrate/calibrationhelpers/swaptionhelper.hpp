/* -*- mode: c++; tab-width: 4; indent-tabs-mode: nil; c-basic-offset: 4 -*- */

/*
 Copyright (C) 2001, 2002, 2003 Sadruddin Rejeb

 This file is part of QuantLib, a free-software/open-source library
 for financial quantitative analysts and developers - http://quantlib.org/

 QuantLib is free software: you can redistribute it and/or modify it
 under the terms of the QuantLib license.  You should have received a
 copy of the license along with this program; if not, please email
 <quantlib-dev@lists.sf.net>. The license is also available online at
 <http://quantlib.org/license.shtml>.

 This program is distributed in the hope that it will be useful, but WITHOUT
 ANY WARRANTY; without even the implied warranty of MERCHANTABILITY or FITNESS
 FOR A PARTICULAR PURPOSE.  See the license for more details.
*/

/*! \file swaptionhelper.hpp
    \brief Swaption calibration helper
*/

#ifndef quantlib_swaption_calibration_helper_hpp
#define quantlib_swaption_calibration_helper_hpp

#include <ql/models/calibrationhelper.hpp>
#include <ql/instruments/swaption.hpp>

namespace QuantLib {

    //! calibration helper for ATM swaption

    class SwaptionHelper : public CalibrationHelper {
      public:
        SwaptionHelper(const Period& maturity,
                       const Period& length,
                       const Handle<Quote>& volatility,
                       const boost::shared_ptr<IborIndex>& index,
                       const Period& fixedLegTenor,
                       const DayCounter& fixedLegDayCounter,
                       const DayCounter& floatingLegDayCounter,
                       const Handle<YieldTermStructure>& termStructure,
                       CalibrationHelper::CalibrationErrorType errorType
                                      = CalibrationHelper::RelativePriceError,
                       const Real strike = Null<Real>(),
                       const Real nominal = 1.0);

        SwaptionHelper(const Date& exerciseDate,
                       const Period& length,
                       const Handle<Quote>& volatility,
                       const boost::shared_ptr<IborIndex>& index,
                       const Period& fixedLegTenor,
                       const DayCounter& fixedLegDayCounter,
                       const DayCounter& floatingLegDayCounter,
                       const Handle<YieldTermStructure>& termStructure,
                       CalibrationHelper::CalibrationErrorType errorType
                                      = CalibrationHelper::RelativePriceError,
                       const Real strike = Null<Real>(),
                       const Real nominal = 1.0);

        SwaptionHelper(const Date& exerciseDate,
                       const Date& endDate,
                       const Handle<Quote>& volatility,
                       const boost::shared_ptr<IborIndex>& index,
                       const Period& fixedLegTenor,
                       const DayCounter& fixedLegDayCounter,
                       const DayCounter& floatingLegDayCounter,
                       const Handle<YieldTermStructure>& termStructure,
                       CalibrationHelper::CalibrationErrorType errorType
                                      = CalibrationHelper::RelativePriceError,
                       const Real strike = Null<Real>(),
                       const Real nominal = 1.0);

        virtual void addTimesTo(std::list<Time>& times) const;
        virtual Real modelValue() const;
        virtual Real blackPrice(Volatility volatility) const;

        boost::shared_ptr<VanillaSwap> underlyingSwap() const { calculate(); return swap_; }
        boost::shared_ptr<Swaption> swaption() const { calculate(); return swaption_; }

<<<<<<< HEAD
        void performCalculations() const;

      private:

=======
      private:
        void performCalculations() const;
>>>>>>> 97e9798d
        mutable Date exerciseDate_, endDate_;
        const Period maturity_, length_, fixedLegTenor_;
        const boost::shared_ptr<IborIndex> index_;
        const DayCounter fixedLegDayCounter_, floatingLegDayCounter_;
        const Real strike_, nominal_;
        mutable Rate exerciseRate_;
        mutable boost::shared_ptr<VanillaSwap> swap_;
        mutable boost::shared_ptr<Swaption> swaption_;
    };

}

#endif<|MERGE_RESOLUTION|>--- conflicted
+++ resolved
@@ -79,15 +79,8 @@
         boost::shared_ptr<VanillaSwap> underlyingSwap() const { calculate(); return swap_; }
         boost::shared_ptr<Swaption> swaption() const { calculate(); return swaption_; }
 
-<<<<<<< HEAD
-        void performCalculations() const;
-
-      private:
-
-=======
       private:
         void performCalculations() const;
->>>>>>> 97e9798d
         mutable Date exerciseDate_, endDate_;
         const Period maturity_, length_, fixedLegTenor_;
         const boost::shared_ptr<IborIndex> index_;
