/* -*- mode: c++; tab-width: 4; indent-tabs-mode: nil; c-basic-offset: 4 -*- */

/*
 Copyright (C) 2001, 2002, 2003 Sadruddin Rejeb
 Copyright (C) 2007 StatPro Italia srl

 This file is part of QuantLib, a free-software/open-source library
 for financial quantitative analysts and developers - http://quantlib.org/

 QuantLib is free software: you can redistribute it and/or modify it
 under the terms of the QuantLib license.  You should have received a
 copy of the license along with this program; if not, please email
 <quantlib-dev@lists.sf.net>. The license is also available online at
 <http://quantlib.org/license.shtml>.

 This program is distributed in the hope that it will be useful, but WITHOUT
 ANY WARRANTY; without even the implied warranty of MERCHANTABILITY or FITNESS
 FOR A PARTICULAR PURPOSE.  See the license for more details.
*/

#include <ql/models/shortrate/calibrationhelpers/swaptionhelper.hpp>
#include <ql/pricingengines/swaption/blackswaptionengine.hpp>
#include <ql/pricingengines/swaption/discretizedswaption.hpp>
#include <ql/pricingengines/swap/discountingswapengine.hpp>
#include <ql/time/schedule.hpp>
#include <ql/quotes/simplequote.hpp>
#include <ql/indexes/iborindex.hpp>

namespace QuantLib {

    SwaptionHelper::SwaptionHelper(const Period& maturity,
                              const Period& length,
                              const Handle<Quote>& volatility,
                              const boost::shared_ptr<IborIndex>& index,
                              const Period& fixedLegTenor,
                              const DayCounter& fixedLegDayCounter,
                              const DayCounter& floatingLegDayCounter,
                              const Handle<YieldTermStructure>& termStructure,
                              CalibrationHelper::CalibrationErrorType errorType,
                              const Real strike, const Real nominal)

    : CalibrationHelper(volatility,termStructure, errorType),
        exerciseDate_(Null<Date>()), endDate_(Null<Date>()),
<<<<<<< HEAD
        maturity_(maturity), length_(length), index_(index),
        fixedLegTenor_(fixedLegTenor), 
        fixedLegDayCounter_(fixedLegDayCounter), floatingLegDayCounter_(floatingLegDayCounter),
        strike_(strike), nominal_(nominal)
    {
        
=======
        maturity_(maturity), length_(length), fixedLegTenor_(fixedLegTenor), index_(index),
        fixedLegDayCounter_(fixedLegDayCounter), floatingLegDayCounter_(floatingLegDayCounter),
        strike_(strike), nominal_(nominal)
    {

>>>>>>> f659fee2
        registerWith(index_);

    }

    SwaptionHelper::SwaptionHelper(
                              const Date& exerciseDate,
                              const Period& length,
                              const Handle<Quote>& volatility,
                              const boost::shared_ptr<IborIndex>& index,
                              const Period& fixedLegTenor,
                              const DayCounter& fixedLegDayCounter,
                              const DayCounter& floatingLegDayCounter,
                              const Handle<YieldTermStructure>& termStructure,
                              CalibrationHelper::CalibrationErrorType errorType,
                              const Real strike, const Real nominal)
    : CalibrationHelper(volatility,termStructure, errorType),
        exerciseDate_(exerciseDate), endDate_(Null<Date>()),
<<<<<<< HEAD
        maturity_(0*Days), length_(length), index_(index),
        fixedLegTenor_(fixedLegTenor), 
=======
        maturity_(0*Days), length_(length), fixedLegTenor_(fixedLegTenor), index_(index),
>>>>>>> f659fee2
        fixedLegDayCounter_(fixedLegDayCounter), floatingLegDayCounter_(floatingLegDayCounter),
        strike_(strike), nominal_(nominal) {

        registerWith(index_);

    }

    SwaptionHelper::SwaptionHelper(
                              const Date& exerciseDate,
                              const Date& endDate,
                              const Handle<Quote>& volatility,
                              const boost::shared_ptr<IborIndex>& index,
                              const Period& fixedLegTenor,
                              const DayCounter& fixedLegDayCounter,
                              const DayCounter& floatingLegDayCounter,
                              const Handle<YieldTermStructure>& termStructure,
                              CalibrationHelper::CalibrationErrorType errorType,
                              const Real strike, const Real nominal)
    : CalibrationHelper(volatility,termStructure, errorType),
        exerciseDate_(exerciseDate), endDate_(endDate),
<<<<<<< HEAD
        maturity_(0*Days), length_(0*Days), index_(index),
        fixedLegTenor_(fixedLegTenor), 
=======
        maturity_(0*Days), length_(0*Days), fixedLegTenor_(fixedLegTenor), index_(index),
>>>>>>> f659fee2
        fixedLegDayCounter_(fixedLegDayCounter), floatingLegDayCounter_(floatingLegDayCounter),
        strike_(strike), nominal_(nominal) {

        registerWith(index_);

    }

    void SwaptionHelper::addTimesTo(std::list<Time>& times) const {
        calculate();
        Swaption::arguments args;
        swaption_->setupArguments(&args);
        std::vector<Time> swaptionTimes =
            DiscretizedSwaption(args,
                                termStructure_->referenceDate(),
                                termStructure_->dayCounter()).mandatoryTimes();
        times.insert(times.end(),
                     swaptionTimes.begin(), swaptionTimes.end());
    }

    Real SwaptionHelper::modelValue() const {
        calculate();
        swaption_->setPricingEngine(engine_);
        return swaption_->NPV();
    }

    Real SwaptionHelper::blackPrice(Volatility sigma) const {
        calculate();
        Handle<Quote> vol(boost::shared_ptr<Quote>(new SimpleQuote(sigma)));
        boost::shared_ptr<PricingEngine> black(new
                                    BlackSwaptionEngine(termStructure_, vol));
        swaption_->setPricingEngine(black);
        Real value = swaption_->NPV();
        swaption_->setPricingEngine(engine_);
        return value;
    }

    void SwaptionHelper::performCalculations() const {

        Calendar calendar = index_->fixingCalendar();
<<<<<<< HEAD
        Period indexTenor = index_->tenor();
=======
>>>>>>> f659fee2
        Natural fixingDays = index_->fixingDays();

        if(exerciseDate_ == Null<Date>())
            exerciseDate_ = calendar.advance(termStructure_->referenceDate(),
                                            maturity_,
                                            index_->businessDayConvention());

        Date startDate = calendar.advance(exerciseDate_,
                                    fixingDays, Days,
                                    index_->businessDayConvention());
<<<<<<< HEAD
        
        if(endDate_ == Null<Date>()) 
=======

        if(endDate_ == Null<Date>())
>>>>>>> f659fee2
            endDate_ = calendar.advance(startDate, length_,
                                       index_->businessDayConvention());

        Schedule fixedSchedule(startDate, endDate_, fixedLegTenor_, calendar,
                               index_->businessDayConvention(),
                               index_->businessDayConvention(),
                               DateGeneration::Forward, false);
        Schedule floatSchedule(startDate, endDate_, index_->tenor(), calendar,
                               index_->businessDayConvention(),
                               index_->businessDayConvention(),
                               DateGeneration::Forward, false);

        boost::shared_ptr<PricingEngine> swapEngine(
                             new DiscountingSwapEngine(termStructure_, false));

        VanillaSwap::Type type = VanillaSwap::Receiver;

        VanillaSwap temp(VanillaSwap::Receiver, nominal_,
                            fixedSchedule, 0.0, fixedLegDayCounter_,
                            floatSchedule, index_, 0.0, floatingLegDayCounter_);
        temp.setPricingEngine(swapEngine);
        Real forward = temp.fairRate();
        if(strike_ == Null<Real>()) {
            exerciseRate_ = forward;
        }
        else {
            exerciseRate_ = strike_;
<<<<<<< HEAD
            type = strike_ <= forward ? VanillaSwap::Receiver : VanillaSwap::Payer;   
=======
            type = strike_ <= forward ? VanillaSwap::Receiver : VanillaSwap::Payer;
>>>>>>> f659fee2
            // ensure that calibration instrument is out of the money
        }
        swap_ = boost::shared_ptr<VanillaSwap>(
            new VanillaSwap(type, nominal_,
                            fixedSchedule, exerciseRate_, fixedLegDayCounter_,
                            floatSchedule, index_, 0.0, floatingLegDayCounter_));
        swap_->setPricingEngine(swapEngine);

        boost::shared_ptr<Exercise> exercise(new EuropeanExercise(exerciseDate_));
<<<<<<< HEAD
        
        swaption_ = boost::shared_ptr<Swaption>(new Swaption(swap_, exercise));

        CalibrationHelper::performCalculations();
        
=======

        swaption_ = boost::shared_ptr<Swaption>(new Swaption(swap_, exercise));

        CalibrationHelper::performCalculations();

>>>>>>> f659fee2
    }

}<|MERGE_RESOLUTION|>--- conflicted
+++ resolved
@@ -41,20 +41,11 @@
 
     : CalibrationHelper(volatility,termStructure, errorType),
         exerciseDate_(Null<Date>()), endDate_(Null<Date>()),
-<<<<<<< HEAD
-        maturity_(maturity), length_(length), index_(index),
-        fixedLegTenor_(fixedLegTenor), 
-        fixedLegDayCounter_(fixedLegDayCounter), floatingLegDayCounter_(floatingLegDayCounter),
-        strike_(strike), nominal_(nominal)
-    {
-        
-=======
         maturity_(maturity), length_(length), fixedLegTenor_(fixedLegTenor), index_(index),
         fixedLegDayCounter_(fixedLegDayCounter), floatingLegDayCounter_(floatingLegDayCounter),
         strike_(strike), nominal_(nominal)
     {
 
->>>>>>> f659fee2
         registerWith(index_);
 
     }
@@ -72,12 +63,7 @@
                               const Real strike, const Real nominal)
     : CalibrationHelper(volatility,termStructure, errorType),
         exerciseDate_(exerciseDate), endDate_(Null<Date>()),
-<<<<<<< HEAD
-        maturity_(0*Days), length_(length), index_(index),
-        fixedLegTenor_(fixedLegTenor), 
-=======
         maturity_(0*Days), length_(length), fixedLegTenor_(fixedLegTenor), index_(index),
->>>>>>> f659fee2
         fixedLegDayCounter_(fixedLegDayCounter), floatingLegDayCounter_(floatingLegDayCounter),
         strike_(strike), nominal_(nominal) {
 
@@ -98,12 +84,7 @@
                               const Real strike, const Real nominal)
     : CalibrationHelper(volatility,termStructure, errorType),
         exerciseDate_(exerciseDate), endDate_(endDate),
-<<<<<<< HEAD
-        maturity_(0*Days), length_(0*Days), index_(index),
-        fixedLegTenor_(fixedLegTenor), 
-=======
         maturity_(0*Days), length_(0*Days), fixedLegTenor_(fixedLegTenor), index_(index),
->>>>>>> f659fee2
         fixedLegDayCounter_(fixedLegDayCounter), floatingLegDayCounter_(floatingLegDayCounter),
         strike_(strike), nominal_(nominal) {
 
@@ -143,10 +124,6 @@
     void SwaptionHelper::performCalculations() const {
 
         Calendar calendar = index_->fixingCalendar();
-<<<<<<< HEAD
-        Period indexTenor = index_->tenor();
-=======
->>>>>>> f659fee2
         Natural fixingDays = index_->fixingDays();
 
         if(exerciseDate_ == Null<Date>())
@@ -157,13 +134,8 @@
         Date startDate = calendar.advance(exerciseDate_,
                                     fixingDays, Days,
                                     index_->businessDayConvention());
-<<<<<<< HEAD
-        
-        if(endDate_ == Null<Date>()) 
-=======
 
         if(endDate_ == Null<Date>())
->>>>>>> f659fee2
             endDate_ = calendar.advance(startDate, length_,
                                        index_->businessDayConvention());
 
@@ -191,11 +163,7 @@
         }
         else {
             exerciseRate_ = strike_;
-<<<<<<< HEAD
-            type = strike_ <= forward ? VanillaSwap::Receiver : VanillaSwap::Payer;   
-=======
             type = strike_ <= forward ? VanillaSwap::Receiver : VanillaSwap::Payer;
->>>>>>> f659fee2
             // ensure that calibration instrument is out of the money
         }
         swap_ = boost::shared_ptr<VanillaSwap>(
@@ -205,19 +173,11 @@
         swap_->setPricingEngine(swapEngine);
 
         boost::shared_ptr<Exercise> exercise(new EuropeanExercise(exerciseDate_));
-<<<<<<< HEAD
-        
-        swaption_ = boost::shared_ptr<Swaption>(new Swaption(swap_, exercise));
-
-        CalibrationHelper::performCalculations();
-        
-=======
 
         swaption_ = boost::shared_ptr<Swaption>(new Swaption(swap_, exercise));
 
         CalibrationHelper::performCalculations();
 
->>>>>>> f659fee2
     }
 
 }