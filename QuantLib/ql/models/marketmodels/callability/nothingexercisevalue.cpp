--- conflicted
+++ resolved
@@ -40,11 +40,6 @@
             isExerciseTime_ = std::valarray<bool>(true,rateTimes.empty() ? 0 : rateTimes.size()-1);
         }
         else {
-<<<<<<< HEAD
-            QL_REQUIRE(isExerciseTime_.size() == (rateTimes.empty() ? 0 : rateTimes.size()-1),
-                       "isExerciseTime (" << isExerciseTime_.size() << ") must " <<
-                       "have same size as rateTimes minus 1 (" << numberOfExercises_ << ")");
-=======
             QL_REQUIRE(isExerciseTime_.size() ==
                            (rateTimes.empty() ? 0 : rateTimes.size() - 1),
                        "isExerciseTime ("
@@ -52,7 +47,6 @@
                            << "have same size as rateTimes minus 1 ("
                            << (rateTimes.empty() ? 0 : rateTimes.size() - 1)
                            << ")");
->>>>>>> 6e470033
         }
         numberOfExercises_ = 0;
         for(Size i=0;i<isExerciseTime_.size();i++)
