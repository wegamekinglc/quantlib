--- conflicted
+++ resolved
@@ -54,11 +54,7 @@
                                         Time maturity,
                                         Time bondMaturity) const = 0;
 
-<<<<<<< HEAD
-		virtual Real discountBondOption(Option::Type type, // PC
-=======
 		virtual Real discountBondOption(Option::Type type,
->>>>>>> 0c3ca1c0
                                         Real strike,
                                         Time maturity, Time bondStart,
                                         Time bondMaturity) const { 
