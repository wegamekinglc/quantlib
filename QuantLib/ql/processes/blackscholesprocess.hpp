--- conflicted
+++ resolved
@@ -40,15 +40,9 @@
     class LocalVolCurve;
 
     //! Generalized Black-Scholes stochastic process
-<<<<<<< HEAD
-    /*! This class describes the stochastic process ln(S) governed by
-        \f[
-            d\ln S(t, S) = (r(t) - q(t) - \frac{\sigma(t, S)^2}{2}) dt
-=======
     /*! This class describes the stochastic process \f$ S \f$ governed by
         \f[
             d\ln S(t) = (r(t) - q(t) - \frac{\sigma(t, S)^2}{2}) dt
->>>>>>> a6327371
                      + \sigma dW_t.
         \f]
 
@@ -103,16 +97,10 @@
     };
 
     //! Black-Scholes (1973) stochastic process
-<<<<<<< HEAD
-    /*! This class describes the stochastic process ln(S) for a stock given by
-        \f[
-            d\ln S(t, S) = (r(t) - \frac{\sigma(t, S)^2}{2}) dt + \sigma dW_t.
-=======
     /*! This class describes the stochastic process \f$ S \f$ for a stock
         given by
         \f[
             d\ln S(t) = (r(t) - \frac{\sigma(t, S)^2}{2}) dt + \sigma dW_t.
->>>>>>> a6327371
         \f]
 
         \warning while the interface is expressed in terms of \f$ S \f$,
@@ -152,17 +140,10 @@
     };
 
     //! Black (1976) stochastic process
-<<<<<<< HEAD
-    /*! This class describes the stochastic process ln(S) for a forward or
-        futures contract given by
-        \f[
-            d\ln S(t, S) = -\frac{\sigma(t, S)^2}{2} dt + \sigma dW_t.
-=======
     /*! This class describes the stochastic process \f$ S \f$ for a
         forward or futures contract given by
         \f[
             d\ln S(t) = -\frac{\sigma(t, S)^2}{2} dt + \sigma dW_t.
->>>>>>> a6327371
         \f]
 
         \warning while the interface is expressed in terms of \f$ S \f$,
@@ -181,17 +162,10 @@
     };
 
     //! Garman-Kohlhagen (1983) stochastic process
-<<<<<<< HEAD
-    /*! This class describes the stochastic process ln(S) for an exchange
-        rate given by
-        \f[
-            d\ln S(t, S) = (r(t) - r_f(t) - \frac{\sigma(t, S)^2}{2}) dt
-=======
     /*! This class describes the stochastic process \f$ S \f$ for an exchange
         rate given by
         \f[
             d\ln S(t) = (r(t) - r_f(t) - \frac{\sigma(t, S)^2}{2}) dt
->>>>>>> a6327371
                      + \sigma dW_t.
         \f]
 
