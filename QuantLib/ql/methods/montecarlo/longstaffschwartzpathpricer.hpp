/* -*- mode: c++; tab-width: 4; indent-tabs-mode: nil; c-basic-offset: 4 -*- */

/*
 Copyright (C) 2006 Klaus Spanderen

 This file is part of QuantLib, a free-software/open-source library
 for financial quantitative analysts and developers - http://quantlib.org/

 QuantLib is free software: you can redistribute it and/or modify it
 under the terms of the QuantLib license.  You should have received a
 copy of the license along with this program; if not, please email
 <quantlib-dev@lists.sf.net>. The license is also available online at
 <http://quantlib.org/license.shtml>.

 This program is distributed in the hope that it will be useful, but WITHOUT
 ANY WARRANTY; without even the implied warranty of MERCHANTABILITY or FITNESS
 FOR A PARTICULAR PURPOSE.  See the license for more details.
*/

/*! \file longstaffschwartzpathpricer.hpp
    \brief Longstaff-Schwarz path pricer for early exercise options
*/

#ifndef quantlib_longstaff_schwartz_path_pricer_hpp
#define quantlib_longstaff_schwartz_path_pricer_hpp

#include <ql/termstructures/yieldtermstructure.hpp>
#include <ql/math/functional.hpp>
#include <ql/math/generallinearleastsquares.hpp>
#include <ql/methods/montecarlo/pathpricer.hpp>
#include <ql/methods/montecarlo/earlyexercisepathpricer.hpp>

<<<<<<< HEAD
#if defined(__GNUC__) && (((__GNUC__ == 4) && (__GNUC_MINOR__ >= 8)) || (__GNUC__ > 4))
=======
#if defined(__GNUC__)
>>>>>>> 727e35ff
#pragma GCC diagnostic push
#pragma GCC diagnostic ignored "-Wunused-local-typedefs"
#endif

#include <boost/bind.hpp>

<<<<<<< HEAD
#if defined(__GNUC__) && (((__GNUC__ == 4) && (__GNUC_MINOR__ >= 8)) || (__GNUC__ > 4))
=======
#if defined(__GNUC__)
>>>>>>> 727e35ff
#pragma GCC diagnostic pop
#endif

#include <boost/function.hpp>

namespace QuantLib {

    //! Longstaff-Schwarz path pricer for early exercise options
    /*! References:

        Francis Longstaff, Eduardo Schwartz, 2001. Valuing American Options
        by Simulation: A Simple Least-Squares Approach, The Review of
        Financial Studies, Volume 14, No. 1, 113-147

        \ingroup mcarlo

        \test the correctness of the returned value is tested by
              reproducing results available in web/literature
    */
    template <class PathType>
    class LongstaffSchwartzPathPricer : public PathPricer<PathType> {
      public:
        typedef typename EarlyExerciseTraits<PathType>::StateType StateType;

        LongstaffSchwartzPathPricer(
            const TimeGrid& times,
            const boost::shared_ptr<EarlyExercisePathPricer<PathType> >& ,
            const boost::shared_ptr<YieldTermStructure>& termStructure);

        Real operator()(const PathType& path) const;
        virtual void calibrate();

      protected:
        bool  calibrationPhase_;
        const boost::shared_ptr<EarlyExercisePathPricer<PathType> >
            pathPricer_;

        boost::scoped_array<Array> coeff_;
        boost::scoped_array<DiscountFactor> dF_;

        mutable std::vector<PathType> paths_;
        const   std::vector<boost::function1<Real, StateType> > v_;
    };

    template <class PathType> inline
    LongstaffSchwartzPathPricer<PathType>::LongstaffSchwartzPathPricer(
        const TimeGrid& times,
        const boost::shared_ptr<EarlyExercisePathPricer<PathType> >&
            pathPricer,
        const boost::shared_ptr<YieldTermStructure>& termStructure)
    : calibrationPhase_(true),
      pathPricer_(pathPricer),
      coeff_     (new Array[times.size()-1]),
      dF_        (new DiscountFactor[times.size()-1]),
      v_         (pathPricer_->basisSystem()) {

        for (Size i=0; i<times.size()-1; ++i) {
            dF_[i] =   termStructure->discount(times[i+1])
                     / termStructure->discount(times[i]);
        }
    }

    template <class PathType> inline
    Real LongstaffSchwartzPathPricer<PathType>::operator()
        (const PathType& path) const {
        if (calibrationPhase_) {
            // store paths for the calibration
            paths_.push_back(path);
            // result doesn't matter
            return 0.0;
        }

        const Size len = EarlyExerciseTraits<PathType>::pathLength(path);
        Real price = (*pathPricer_)(path, len-1);
        for (Size i=len-2; i>0; --i) {
            price*=dF_[i];

            const Real exercise = (*pathPricer_)(path, i);
            if (exercise > 0.0) {
                const StateType regValue = pathPricer_->state(path, i);

                Real continuationValue = 0.0;
                for (Size l=0; l<v_.size(); ++l) {
                    continuationValue += coeff_[i][l] * v_[l](regValue);
                }

                if (continuationValue < exercise) {
                    price = exercise;
                }
            }
        }

        return price*dF_[0];
    }

    template <class PathType> inline
    void LongstaffSchwartzPathPricer<PathType>::calibrate() {
        const Size n = paths_.size();
        Array prices(n), exercise(n);
        const Size len = EarlyExerciseTraits<PathType>::pathLength(paths_[0]);

        for (Size i=0; i<n; ++i)
            prices[i] = (*pathPricer_)(paths_[i], len-1);

        std::vector<Real>      y;
        std::vector<StateType> x;
        for (Size i=len-2; i>0; --i) {
            y.clear();
            x.clear();

            //roll back step
            for (Size j=0; j<n; ++j) {
                exercise[j]=(*pathPricer_)(paths_[j], i);

                if (exercise[j]>0.0) {
                    x.push_back(pathPricer_->state(paths_[j], i));
                    y.push_back(dF_[i]*prices[j]);
                }
            }

            if (v_.size() <=  x.size()) {
                coeff_[i] = GeneralLinearLeastSquares(x, y, v_).coefficients();
            }
            else {
            // if number of itm paths is smaller then the number of
            // calibration functions then early exercise if exerciseValue > 0
                coeff_[i] = Array(v_.size(), 0.0);
            }

            for (Size j=0, k=0; j<n; ++j) {
                prices[j]*=dF_[i];
                if (exercise[j]>0.0) {
                    Real continuationValue = 0.0;
                    for (Size l=0; l<v_.size(); ++l) {
                        continuationValue += coeff_[i][l] * v_[l](x[k]);
                    }
                    if (continuationValue < exercise[j]) {
                        prices[j] = exercise[j];
                    }
                    ++k;
                }
            }
        }

        // remove calibration paths and release memory
        std::vector<PathType> empty;
        paths_.swap(empty);
        // entering the calculation phase
        calibrationPhase_ = false;
    }
}


#endif<|MERGE_RESOLUTION|>--- conflicted
+++ resolved
@@ -30,22 +30,14 @@
 #include <ql/methods/montecarlo/pathpricer.hpp>
 #include <ql/methods/montecarlo/earlyexercisepathpricer.hpp>
 
-<<<<<<< HEAD
-#if defined(__GNUC__) && (((__GNUC__ == 4) && (__GNUC_MINOR__ >= 8)) || (__GNUC__ > 4))
-=======
 #if defined(__GNUC__)
->>>>>>> 727e35ff
 #pragma GCC diagnostic push
 #pragma GCC diagnostic ignored "-Wunused-local-typedefs"
 #endif
 
 #include <boost/bind.hpp>
 
-<<<<<<< HEAD
-#if defined(__GNUC__) && (((__GNUC__ == 4) && (__GNUC_MINOR__ >= 8)) || (__GNUC__ > 4))
-=======
 #if defined(__GNUC__)
->>>>>>> 727e35ff
 #pragma GCC diagnostic pop
 #endif
 
