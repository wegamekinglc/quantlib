--- conflicted
+++ resolved
@@ -31,18 +31,14 @@
 #include <ql/methods/montecarlo/pathpricer.hpp>
 #include <ql/methods/montecarlo/earlyexercisepathpricer.hpp>
 
-#include <iostream>
-
-#if defined(__GNUC__) &&                                                       \
-    (((__GNUC__ == 4) && (__GNUC_MINOR__ >= 8)) || (__GNUC__ > 4))
+#if defined(__GNUC__) && (((__GNUC__ == 4) && (__GNUC_MINOR__ >= 8)) || (__GNUC__ > 4))
 #pragma GCC diagnostic push
 #pragma GCC diagnostic ignored "-Wunused-local-typedefs"
 #endif
 
 #include <boost/bind.hpp>
 
-#if defined(__GNUC__) &&                                                       \
-    (((__GNUC__ == 4) && (__GNUC_MINOR__ >= 8)) || (__GNUC__ > 4))
+#if defined(__GNUC__) && (((__GNUC__ == 4) && (__GNUC_MINOR__ >= 8)) || (__GNUC__ > 4))
 #pragma GCC diagnostic pop
 #endif
 
@@ -50,10 +46,6 @@
 
 namespace QuantLib {
 
-<<<<<<< HEAD
-//! Longstaff-Schwarz path pricer for early exercise options
-/*! References:
-=======
     //! Longstaff-Schwarz path pricer for early exercise options
     /*! References:
 
@@ -126,92 +118,37 @@
             // result doesn't matter
             return 0.0;
         }
->>>>>>> ebb4c22f
-
-    Francis Longstaff, Eduardo Schwartz, 2001. Valuing American Options
-    by Simulation: A Simple Least-Squares Approach, The Review of
-    Financial Studies, Volume 14, No. 1, 113-147
-
-    \ingroup mcarlo
-
-    \test the correctness of the returned value is tested by
-          reproducing results available in web/literature
-*/
-template <class PathType>
-class LongstaffSchwartzPathPricer : public PathPricer<PathType> {
-  public:
-    typedef typename EarlyExerciseTraits<PathType>::StateType StateType;
-
-    LongstaffSchwartzPathPricer(
-        const TimeGrid &times,
-        const boost::shared_ptr<EarlyExercisePathPricer<PathType> > &,
-        const boost::shared_ptr<YieldTermStructure> &termStructure);
-
-    Real operator()(const PathType &path) const;
-    virtual void calibrate();
-
-  protected:
-    virtual void post_processing(const Size i, const std::vector<StateType> &x_itm,
-                                 const std::vector<Real> &y_itm,
-                                 const std::vector<StateType> &x_otm,
-                                 const std::vector<Real> &y_otm) {}
-    bool calibrationPhase_;
-    const boost::shared_ptr<EarlyExercisePathPricer<PathType> > pathPricer_;
-
-    boost::scoped_array<Array> coeff_;
-    boost::scoped_array<DiscountFactor> dF_;
-
-    mutable std::vector<PathType> paths_;
-    const std::vector<boost::function1<Real, StateType> > v_;
-
-    const Size len_;
-};
-
-template <class PathType>
-inline LongstaffSchwartzPathPricer<PathType>::LongstaffSchwartzPathPricer(
-    const TimeGrid &times,
-    const boost::shared_ptr<EarlyExercisePathPricer<PathType> > &pathPricer,
-    const boost::shared_ptr<YieldTermStructure> &termStructure)
-    : calibrationPhase_(true),
-      pathPricer_(pathPricer), coeff_(new Array[times.size() - 2]),
-      dF_(new DiscountFactor[times.size() - 1]), v_(pathPricer_->basisSystem()),
-      len_(times.size()) {
-
-    for (Size i = 0; i < times.size() - 1; ++i) {
-        dF_[i] = termStructure->discount(times[i + 1]) /
-                 termStructure->discount(times[i]);
+
+        Real price = (*pathPricer_)(path, len_-1);
+        for (Size i=len_-2; i>0; --i) {
+            price*=dF_[i];
+
+            const Real exercise = (*pathPricer_)(path, i);
+            if (exercise > 0.0) {
+                const StateType regValue = pathPricer_->state(path, i);
+
+                Real continuationValue = 0.0;
+                for (Size l=0; l<v_.size(); ++l) {
+                    continuationValue += coeff_[i-1][l] * v_[l](regValue);
+                }
+
+                if (continuationValue < exercise) {
+                    price = exercise;
+                }
+            }
+        }
+
+        return price*dF_[0];
     }
-}
-
-template <class PathType>
-inline Real LongstaffSchwartzPathPricer<PathType>::
-operator()(const PathType &path) const {
-    if (calibrationPhase_) {
-        // store paths for the calibration
-        paths_.push_back(path);
-        // result doesn't matter
-        return 0.0;
-    }
-
-    Real price = (*pathPricer_)(path, len_ - 1);
-    for (Size i = len_ - 2; i > 0; --i) {
-        price *= dF_[i];
-
-        const Real exercise = (*pathPricer_)(path, i);
-        if (exercise > 0.0) { 
-            const StateType regValue = pathPricer_->state(path, i);
-
-<<<<<<< HEAD
-            Real continuationValue = 0.0;
-            for (Size l = 0; l < v_.size(); ++l) {
-                continuationValue += coeff_[i - 1][l] * v_[l](regValue);
-            }
-            if (continuationValue < exercise) {
-                price = exercise;
-            }
-        }
-    }
-=======
+
+    template <class PathType> inline
+    void LongstaffSchwartzPathPricer<PathType>::calibrate() {
+        const Size n = paths_.size();
+        Array prices(n), exercise(n);
+
+        for (Size i=0; i<n; ++i)
+            prices[i] = (*pathPricer_)(paths_[i], len_-1);
+
         std::vector<Real>      y, y_otm;
         std::vector<StateType> x, x_otm;
         for (Size i=len_-2; i>0; --i) {
@@ -219,39 +156,11 @@
             x.clear();
             x_otm.clear();
             y_otm.clear();
->>>>>>> ebb4c22f
-
-    return price * dF_[0];
-}
-
-<<<<<<< HEAD
-template <class PathType>
-inline void LongstaffSchwartzPathPricer<PathType>::calibrate() {
-    const Size n = paths_.size();
-    Array prices(n), exercise(n);
-
-    for (Size i = 0; i < n; ++i)
-        prices[i] = (*pathPricer_)(paths_[i], len_ - 1);
-
-    std::vector<Real> y, y_otm;
-    std::vector<StateType> x, x_otm;
-    for (Size i = len_ - 2; i > 0; --i) {
-        y.clear();
-        x.clear();
-        x_otm.clear();
-        y_otm.clear();
-
-        // roll back step
-        for (Size j = 0; j < n; ++j) {
-            exercise[j] = (*pathPricer_)(paths_[j], i);
-
-            if (exercise[j] > 0.0) {
-                x.push_back(pathPricer_->state(paths_[j], i));
-                y.push_back(dF_[i] * prices[j]);
-            } else {
-                x_otm.push_back(pathPricer_->state(paths_[j], i));
-                y_otm.push_back(dF_[i] * prices[j]);
-=======
+
+            //roll back step
+            for (Size j=0; j<n; ++j) {
+                exercise[j]=(*pathPricer_)(paths_[j], i);
+
                 if (exercise[j]>0.0) {
                     x.push_back(pathPricer_->state(paths_[j], i));
                     y.push_back(dF_[i]*prices[j]);
@@ -259,18 +168,8 @@
                     x_otm.push_back(pathPricer_->state(paths_[j], i));
                     y_otm.push_back(dF_[i] * prices[j]);
                 }
->>>>>>> ebb4c22f
-            }
-        }
-
-<<<<<<< HEAD
-        // optional post processing step
-        post_processing(i, x, y, x_otm, y_otm);
-
-        if (v_.size() <= x.size()) {
-            coeff_[i - 1] = GeneralLinearLeastSquares(x, y, v_).coefficients();
-        } else {
-=======
+            }
+
             // optional post processing step
             post_processing(i, x, y, x_otm, y_otm);
 
@@ -278,33 +177,33 @@
                 coeff_[i-1] = GeneralLinearLeastSquares(x, y, v_).coefficients();
             }
             else {
->>>>>>> ebb4c22f
             // if number of itm paths is smaller then the number of
             // calibration functions then early exercise if exerciseValue > 0
-            coeff_[i - 1] = Array(v_.size(), 0.0);
-        }
-
-        for (Size j = 0, k = 0; j < n; ++j) {
-            prices[j] *= dF_[i];
-            if (exercise[j] > 0.0) {
-                Real continuationValue = 0.0;
-                for (Size l = 0; l < v_.size(); ++l) {
-                    continuationValue += coeff_[i - 1][l] * v_[l](x[k]);
-                }
-                if (continuationValue < exercise[j]) {
-                    prices[j] = exercise[j];
-                }
-                ++k;
-            }
-        }
+                coeff_[i-1] = Array(v_.size(), 0.0);
+            }
+
+            for (Size j=0, k=0; j<n; ++j) {
+                prices[j]*=dF_[i];
+                if (exercise[j]>0.0) {
+                    Real continuationValue = 0.0;
+                    for (Size l=0; l<v_.size(); ++l) {
+                        continuationValue += coeff_[i-1][l] * v_[l](x[k]);
+                    }
+                    if (continuationValue < exercise[j]) {
+                        prices[j] = exercise[j];
+                    }
+                    ++k;
+                }
+            }
+        }
+
+        // remove calibration paths and release memory
+        std::vector<PathType> empty;
+        paths_.swap(empty);
+        // entering the calculation phase
+        calibrationPhase_ = false;
     }
-
-    // remove calibration paths and release memory
-    std::vector<PathType> empty;
-    paths_.swap(empty);
-    // entering the calculation phase
-    calibrationPhase_ = false;
 }
-}
+
 
 #endif