/* -*- mode: c++; tab-width: 4; indent-tabs-mode: nil; c-basic-offset: 4 -*- */

/*
 Copyright (C) 2006 Mario Pucci
 Copyright (C) 2013 Peter Caspers

 This file is part of QuantLib, a free-software/open-source library
 for financial quantitative analysts and developers - http://quantlib.org/

 QuantLib is free software: you can redistribute it and/or modify it
 under the terms of the QuantLib license.  You should have received a
 copy of the license along with this program; if not, please email
 <quantlib-dev@lists.sf.net>. The license is also available online at
 <http://quantlib.org/license.shtml>.

 This program is distributed in the hope that it will be useful, but WITHOUT
 ANY WARRANTY; without even the implied warranty of MERCHANTABILITY or FITNESS
 FOR A PARTICULAR PURPOSE.  See the license for more details.
*/

/*! \file smilesection.hpp
    \brief Smile section base class
*/

#ifndef quantlib_smile_section_hpp
#define quantlib_smile_section_hpp

#include <ql/patterns/observable.hpp>
#include <ql/time/daycounter.hpp>
#include <ql/utilities/null.hpp>
#include <ql/option.hpp>

namespace QuantLib {

    //! interest rate volatility smile section
    /*! This abstract class provides volatility smile section interface */
    class SmileSection : public virtual Observable,
                         public virtual Observer {
      public:
        enum Nature { ShiftedLognormal, Normal };
        SmileSection(const Date& d,
                     const DayCounter& dc = DayCounter(),
                     const Date& referenceDate = Date(),
                     const Nature nature = ShiftedLognormal,
                     const Rate shift = 0.0);
        SmileSection(Time exerciseTime,
                     const DayCounter& dc = DayCounter(),
                     const Nature nature = ShiftedLognormal,
                     const Rate shift = 0.0);
        SmileSection() {}

        virtual ~SmileSection() {}

        virtual void update();
        virtual Real minStrike() const = 0;
        virtual Real maxStrike() const = 0;
        Real variance(Rate strike) const;
        Volatility volatility(Rate strike) const;
        virtual Real atmLevel() const = 0;
<<<<<<< HEAD
        const Date& exerciseDate() const { return exerciseDate_; }
        const Nature nature() const { return nature_; }
        const Rate shift() const { return shift_; }
        const Date& referenceDate() const;
        Time exerciseTime() const { return exerciseTime_; }
        const DayCounter& dayCounter() const { return dc_; }
=======
        virtual const Date& exerciseDate() const { return exerciseDate_; }
        virtual const Date& referenceDate() const;
        virtual Time exerciseTime() const { return exerciseTime_; }
        virtual const DayCounter& dayCounter() const { return dc_; }
>>>>>>> ecd3b255
        virtual Real optionPrice(Rate strike,
                                 Option::Type type = Option::Call,
                                 Real discount=1.0) const;
        virtual Real digitalOptionPrice(Rate strike,
                                        Option::Type type = Option::Call,
                                        Real discount=1.0,
                                        Real gap=1.0e-5) const;
        virtual Real vega(Rate strike,
                          Real discount=1.0) const;
        virtual Real density(Rate strike,
                             Real discount=1.0,
                             Real gap=1.0E-4) const;
      protected:
        virtual void initializeExerciseTime() const;
        virtual Real varianceImpl(Rate strike) const;
        virtual Volatility volatilityImpl(Rate strike) const = 0;
      private:
        bool isFloating_;
        mutable Date referenceDate_;
        Date exerciseDate_;
        DayCounter dc_;
        mutable Time exerciseTime_;
        Nature nature_;
        Rate shift_;
    };


    // inline definitions

    inline Real SmileSection::variance(Rate strike) const {
        return varianceImpl(strike);
    }

    inline Volatility SmileSection::volatility(Rate strike) const {
        return volatilityImpl(strike);
    }

    inline const Date& SmileSection::referenceDate() const {
        QL_REQUIRE(referenceDate_!=Date(),
                   "referenceDate not available for this instance");
        return referenceDate_;
    }

    inline Real SmileSection::varianceImpl(Rate strike) const {
        Volatility v = volatilityImpl(strike);
        return v*v*exerciseTime();
    }

}

#endif<|MERGE_RESOLUTION|>--- conflicted
+++ resolved
@@ -57,19 +57,12 @@
         Real variance(Rate strike) const;
         Volatility volatility(Rate strike) const;
         virtual Real atmLevel() const = 0;
-<<<<<<< HEAD
-        const Date& exerciseDate() const { return exerciseDate_; }
-        const Nature nature() const { return nature_; }
-        const Rate shift() const { return shift_; }
-        const Date& referenceDate() const;
-        Time exerciseTime() const { return exerciseTime_; }
-        const DayCounter& dayCounter() const { return dc_; }
-=======
         virtual const Date& exerciseDate() const { return exerciseDate_; }
+        virtual const Nature nature() const { return nature_; }
+        virtual const Rate shift() const { return shift_; }
         virtual const Date& referenceDate() const;
         virtual Time exerciseTime() const { return exerciseTime_; }
         virtual const DayCounter& dayCounter() const { return dc_; }
->>>>>>> ecd3b255
         virtual Real optionPrice(Rate strike,
                                  Option::Type type = Option::Call,
                                  Real discount=1.0) const;
