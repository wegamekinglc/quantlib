/* -*- mode: c++; tab-width: 4; indent-tabs-mode: nil; c-basic-offset: 4 -*- */

/*
 Copyright (C) 2011 Klaus Spanderen
 
 This file is part of QuantLib, a free-software/open-source library
 for financial quantitative analysts and developers - http://quantlib.org/

 QuantLib is free software: you can redistribute it and/or modify it
 under the terms of the QuantLib license.  You should have received a
 copy of the license along with this program; if not, please email
 <quantlib-dev@lists.sf.net>. The license is also available online at
 <http://quantlib.org/license.shtml>.

 This program is distributed in the hope that it will be useful, but WITHOUT
 ANY WARRANTY; without even the implied warranty of MERCHANTABILITY or FITNESS
 FOR A PARTICULAR PURPOSE.  See the license for more details.
*/

/*! \file fdmexpoujumpop.cpp
    \brief Ornstein Uhlenbeck process plus jumps (Kluge Model)
*/

#include <ql/termstructures/yieldtermstructure.hpp>
#include <ql/math/interpolations/linearinterpolation.hpp>
#include <ql/methods/finitedifferences/meshers/fdmmesher.hpp>
#include <ql/experimental/processes/extouwithjumpsprocess.hpp>
#include <ql/methods/finitedifferences/operators/fdmlinearoplayout.hpp>
#include <ql/experimental/processes/extendedornsteinuhlenbeckprocess.hpp>
#include <ql/experimental/finitedifferences/fdmextoujumpop.hpp>
#include <ql/methods/finitedifferences/operators/fdmlinearoplayout.hpp>
#include <ql/methods/finitedifferences/operators/secondderivativeop.hpp>
#include <ql/experimental/finitedifferences/fdmextendedornsteinuhlenbeckop.hpp>

#if !defined(QL_NO_UBLAS_SUPPORT)

#if defined(QL_PATCH_MSVC)
#pragma warning(push)
#pragma warning(disable:4180)
#endif

<<<<<<< HEAD
#if defined(__GNUC__) && (((__GNUC__ == 4) && (__GNUC_MINOR__ >= 8)) || (__GNUC__ > 4))
=======
#if defined(__GNUC__)
>>>>>>> 727e35ff
#pragma GCC diagnostic push
#pragma GCC diagnostic ignored "-Wunused-local-typedefs"
#endif

#include <boost/numeric/ublas/vector.hpp>
#include <boost/numeric/ublas/operation.hpp>

#if defined(QL_PATCH_MSVC)
#pragma warning(pop)
#endif

<<<<<<< HEAD
#if defined(__GNUC__) && (((__GNUC__ == 4) && (__GNUC_MINOR__ >= 8)) || (__GNUC__ > 4))
=======
#if defined(__GNUC__)
>>>>>>> 727e35ff
#pragma GCC diagnostic pop
#endif

#endif

namespace QuantLib {

    FdmExtOUJumpOp::FdmExtOUJumpOp(
        const boost::shared_ptr<FdmMesher>& mesher,
        const boost::shared_ptr<ExtOUWithJumpsProcess>& process,
        const boost::shared_ptr<YieldTermStructure>& rTS,
        const FdmBoundaryConditionSet& bcSet,
        Size integroIntegrationOrder)
    : mesher_ (mesher),
      process_(process),
      rTS_    (rTS),
      bcSet_  (bcSet),
      gaussLaguerreIntegration_(integroIntegrationOrder),
      x_      (mesher->locations(0)),
      ouOp_   (new FdmExtendedOrnsteinUhlenbackOp(
                   mesher,
                   process->getExtendedOrnsteinUhlenbeckProcess(), rTS, bcSet)),
      dyMap_  (FirstDerivativeOp(1, mesher)
                .mult(-process->beta()*mesher->locations(1)))
    {
#if !defined(QL_NO_UBLAS_SUPPORT)
        const Real eta     = process_->eta();
        const Real lambda  = process_->jumpIntensity();

        const Array yInt   = gaussLaguerreIntegration_.x();
        const Array weights= gaussLaguerreIntegration_.weights();

        integroPart_ = SparseMatrix(mesher_->layout()->size(),
                                    mesher_->layout()->size());

        const boost::shared_ptr<FdmLinearOpLayout> layout = mesher_->layout();
        const FdmLinearOpIterator endIter = layout->end();

        Array yLoc(mesher_->layout()->dim()[1]);
        for (FdmLinearOpIterator iter = layout->begin(); iter != endIter;
            ++iter) {
            yLoc[iter.coordinates()[1]] = mesher_->location(iter, 1);
        }

        for (FdmLinearOpIterator iter = layout->begin(); iter != endIter;
            ++iter) {

            const Size diag = iter.index();
            integroPart_(diag, diag) -= lambda;

            const Real y = mesher_->location(iter, 1);
            const Integer yIndex = iter.coordinates()[1];

            for (Size i=0; i < yInt.size(); ++i) {
                const Real weight = std::exp(-yInt[i])*weights[i];

                const Real ys = y + yInt[i]/eta;
                const Integer l = (ys > yLoc.back()) ? yLoc.size()-2
                    : std::upper_bound(yLoc.begin(),
                                       yLoc.end()-1, ys) - yLoc.begin()-1;

                const Real s = (ys-yLoc[l])/(yLoc[l+1]-yLoc[l]);
                integroPart_(diag, layout->neighbourhood(iter, 1, l-yIndex))
                    += weight*lambda*(1-s);
                integroPart_(diag, layout->neighbourhood(iter, 1, l+1-yIndex))
                    += weight*lambda*s;
            }
        }
#endif
    }

    Size FdmExtOUJumpOp::size() const {
        return mesher_->layout()->dim().size();;
    }

    void FdmExtOUJumpOp::setTime(Time t1, Time t2) {
        ouOp_->setTime(t1, t2);
    }

    Disposable<Array> FdmExtOUJumpOp::apply(const Array& r) const {
        return ouOp_->apply(r) + dyMap_.apply(r) + integro(r);
    }

    Disposable<Array> FdmExtOUJumpOp::apply_mixed(const Array& r) const {
        return  integro(r);
    }

    Disposable<Array> FdmExtOUJumpOp::apply_direction(Size direction,
                                                      const Array& r) const {
        if (direction == 0)
            return ouOp_->apply_direction(direction, r);
        else if (direction == 1)
            return dyMap_.apply(r);
        else {
            Array retVal(r.size(), 0.0);
            return retVal;
        }
    }

    Disposable<Array>
        FdmExtOUJumpOp::solve_splitting(Size direction,
                                        const Array& r, Real a) const {
        if (direction == 0) {
            return ouOp_->solve_splitting(direction, r, a);
        }
        else if (direction == 1) {
            return dyMap_.solve_splitting(r, a, 1.0);
        }
        else {
            Array retVal(r);
            return retVal;
        }
    }

    Disposable<Array>
    FdmExtOUJumpOp::preconditioner(const Array& r, Real dt) const {
        return ouOp_->solve_splitting(0, r, dt);
    }

#if defined(QL_NO_UBLAS_SUPPORT)
    FdmExtOUJumpOp::IntegroIntegrand::IntegroIntegrand(
                    const boost::shared_ptr<LinearInterpolation>& interpl,
                    const FdmBoundaryConditionSet& bcSet,
                    Real y, Real eta)
    : y_      (y),
      eta_    (eta),
      bcSet_  (bcSet),
      interpl_(interpl) { }

    Real FdmExtOUJumpOp::IntegroIntegrand::operator()(Real u) const {
        const Real y = y_ + u/eta_;
        Real valueOfDerivative = interpl_->operator()(y, true);

        for (FdmBoundaryConditionSet::const_iterator iter=bcSet_.begin();
            iter < bcSet_.end(); ++iter) {
            valueOfDerivative=(*iter)->applyAfterApplying(y, valueOfDerivative);
        }

        return std::exp(-u)*valueOfDerivative;
    }

    Disposable<Array> FdmExtOUJumpOp::integro(const Array& r) const {
        Array integral(r.size());
        const boost::shared_ptr<FdmLinearOpLayout> layout = mesher_->layout();
        const Size extraDims=layout->size()/(layout->dim()[0]*layout->dim()[1]);

        std::vector<Array>  y(extraDims, Array(layout->dim()[1]));
        std::vector<Matrix> f(extraDims,
                              Matrix(layout->dim()[1], layout->dim()[0]));

        const FdmLinearOpIterator endIter = layout->end();
        for (FdmLinearOpIterator iter = layout->begin(); iter != endIter;
            ++iter) {
            const Size i = iter.coordinates()[0];
            const Size j = iter.coordinates()[1];
            const Size k = iter.index() / (layout->dim()[0]*layout->dim()[1]);

            y[k][j]    = mesher_->location(iter, 1);
            f[k][j][i] = r[iter.index()];
        }
        std::vector<std::vector<boost::shared_ptr<LinearInterpolation> > >
            interpl(extraDims, std::vector<
                     boost::shared_ptr<LinearInterpolation> >(f[0].columns()));

        for (Size k=0; k < extraDims; ++k) {
            for (Size i=0; i < f[k].columns(); ++i) {
                interpl[k][i] = boost::shared_ptr<LinearInterpolation>(
                    new LinearInterpolation(y[k].begin(), y[k].end(),
                                            f[k].column_begin(i)));
            }
        }

        const Real eta = process_->eta();

        for (FdmLinearOpIterator iter=layout->begin(); iter!=endIter; ++iter) {
            const Size i = iter.coordinates()[0];
            const Size j = iter.coordinates()[1];
            const Size k = iter.index() / (layout->dim()[0]*layout->dim()[1]);

            integral[iter.index()] = gaussLaguerreIntegration_(
                        IntegroIntegrand(interpl[k][i], bcSet_, y[k][j], eta));
        }

        return process_->jumpIntensity()*(integral-r);
    }
#else
    Disposable<Array> FdmExtOUJumpOp::integro(const Array& r) const {
        return prod(integroPart_, r);
    }

    Disposable<std::vector<SparseMatrix> >
    FdmExtOUJumpOp::toMatrixDecomp() const {
        QL_REQUIRE(bcSet_.empty(), "boundary conditions are not supported");

        std::vector<SparseMatrix> retVal(1, ouOp_->toMatrixDecomp().front());
        retVal.push_back(dyMap_.toMatrix());
        retVal.push_back(integroPart_);

        return retVal;
    }
#endif
}<|MERGE_RESOLUTION|>--- conflicted
+++ resolved
@@ -39,11 +39,7 @@
 #pragma warning(disable:4180)
 #endif
 
-<<<<<<< HEAD
-#if defined(__GNUC__) && (((__GNUC__ == 4) && (__GNUC_MINOR__ >= 8)) || (__GNUC__ > 4))
-=======
 #if defined(__GNUC__)
->>>>>>> 727e35ff
 #pragma GCC diagnostic push
 #pragma GCC diagnostic ignored "-Wunused-local-typedefs"
 #endif
@@ -55,11 +51,7 @@
 #pragma warning(pop)
 #endif
 
-<<<<<<< HEAD
-#if defined(__GNUC__) && (((__GNUC__ == 4) && (__GNUC_MINOR__ >= 8)) || (__GNUC__ > 4))
-=======
 #if defined(__GNUC__)
->>>>>>> 727e35ff
 #pragma GCC diagnostic pop
 #endif
 
