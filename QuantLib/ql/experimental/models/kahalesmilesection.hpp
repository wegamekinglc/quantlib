/* -*- mode: c++; tab-width: 4; indent-tabs-mode: nil; c-basic-offset: 4 -*- */

/*
 Copyright (C) 2013 Peter Caspers

 This file is part of QuantLib, a free-software/open-source library
 for financial quantitative analysts and developers - http://quantlib.org/

 QuantLib is free software: you can redistribute it and/or modify it
 under the terms of the QuantLib license.  You should have received a
 copy of the license along with this program; if not, please email
 <quantlib-dev@lists.sf.net>. The license is also available online at
 <http://quantlib.org/license.shtml>.

 This program is distributed in the hope that it will be useful, but WITHOUT
 ANY WARRANTY; without even the implied warranty of MERCHANTABILITY or FITNESS
 FOR A PARTICULAR PURPOSE.  See the license for more details.
*/

/*! \file kahalesmilesection.hpp
    \brief Arbitrage free smile section using a C^1 inter- and extrapolation method proposed by Kahale, see
    http://www.risk.net/data/Pay_per_view/risk/technical/2004/0504_tech_option2.pdf
    Exponential extrapolation for high strikes can be used alternatively to avoid a too slowly decreasing
    call price function. Note that in the leftmost interval and right from the last grid point the input smile is always 
    replaced by the extrapolating functional forms, so if you are sure that the input smile is globally arbitrage free and
    you do not want to change it in these strike regions you should not use this class at all.

<<<<<<< HEAD

    //TODO when fitted parameters exceed certain limits, error values may be returned as call prices
    therefore it may be useful to check the parameters and throw an exception in case they are out of
    range (to be defined what a suitable range is). in case of interpolation such an exception
    should be caught and the right interval point should be deleted, trying to interpolate to the next
    point then (if any left, otherwise switch to right wing extrapolation). In case the solver exceeds
    maximum iterations (does not find the zero with desired accuracy) however, we can rely on the
    already implemented workaround (relax the accuracy) or also delete the point and proceed as above.
    Maybe the second alternative is the better one.
=======
>>>>>>> ec1539b6
*/

#ifndef quantlib_kahale_smile_section_hpp
#define quantlib_kahale_smile_section_hpp

#include <ql/termstructures/volatility/smilesection.hpp>
#include <ql/pricingengines/blackformula.hpp>
#include <ql/math/solvers1d/brent.hpp>
#include <ql/experimental/models/smilesectionutils.hpp>
#include <boost/math/distributions/normal.hpp> 
#include <vector>


// numerical constants, still experimental
//#define QL_KAHALE_FMAX 1000.0
#define QL_KAHALE_SMAX 5.0
#define QL_KAHALE_ACC 1E-12        
#define QL_KAHALE_ACC_RELAX 1E-5  // this is an accuracy in option prices
#define QL_KAHALE_EPS QL_EPSILON

namespace QuantLib {

    class KahaleSmileSection : public SmileSection {

      public:

        struct cFunction {
            // this is just a helper class where we do not want virtual functions
            cFunction(Real f, Real s, Real a, Real b) : f_(f), s_(s), a_(a), b_(b), exponential_(false) {}
            cFunction(Real a, Real b) : a_(a), b_(b), exponential_(true) {}
            Real operator()(Real k) {
                if(exponential_) return std::exp(-a_*k+b_);
                if(s_<QL_EPSILON) return std::max(f_-k,0.0)+a_*k+b_;
                boost::math::normal normal;
                Real d1 = log(f_/k) / s_ + s_ / 2.0;
                Real d2 = d1 - s_;
                return f_*boost::math::cdf(normal,d1)-k*boost::math::cdf(normal,d2)+a_*k+b_;
            }
            Real f_,s_,a_,b_;
            const bool exponential_;
        };

        struct aHelper {
            aHelper(Real k0, Real k1, Real c0, Real c1, Real c0p, Real c1p) :
                k0_(k0), k1_(k1), c0_(c0), c1_(c1), c0p_(c0p), c1p_(c1p) {}
            Real operator()(Real a) const {
                boost::math::normal normal;
                Real d20 = boost::math::quantile(normal,-c0p_+a);
                Real d21 = boost::math::quantile(normal,-c1p_+a);
                Real alpha = (d20-d21)/(log(k0_)-log(k1_));
                Real beta = d20-alpha*log(k0_);
                s_ = -1.0 / alpha;
                //f_ = std::min(exp(s_*(beta+s_/2.0)), QL_KAHALE_FMAX); // cap ?
                f_ = exp(s_*(beta+s_/2.0));
                cFunction cTmp(f_,s_,a,0.0);
                b_ = c0_-cTmp(k0_);
                cFunction c(f_,s_,a,b_);
                return c(k1_)-c1_;
            }
            Real k0_,k1_,c0_,c1_,c0p_,c1p_;
            mutable Real s_,f_,b_;
        };

        struct sHelper {
            sHelper(Real k0, Real c0, Real c0p) : k0_(k0), c0_(c0), c0p_(c0p) {}
            Real operator()(Real s) const {
                s = std::max(s,0.0);
                boost::math::normal normal;
                Real d20 = boost::math::quantile(normal,-c0p_);
                f_ = k0_*exp(s*d20+s*s/2.0);
                cFunction c(f_,s,0.0,0.0);
                return c(k0_)-c0_;
            }
            Real k0_,c0_,c0p_;
            mutable Real f_;
        };

        struct sHelper1 {
            sHelper1(Real k1, Real c0, Real c1, Real c1p) : k1_(k1), c0_(c0), c1_(c1), c1p_(c1p) {}
            Real operator()(Real s) const {
                s = std::max(s,0.0);
                boost::math::normal normal;
                Real d21 = boost::math::quantile(normal,-c1p_);
                f_ = k1_*exp(s*d21+s*s/2.0);
                b_=c0_-f_;
                cFunction c(f_,s,0.0,b_);
                return c(k1_)-c1_;
            }
            Real k1_,c0_,c1_,c1p_;
            mutable Real f_,b_;
        };

        KahaleSmileSection(const boost::shared_ptr<SmileSection> source, const Real atm = Null<Real>(), 
                           const bool interpolate=false, const bool exponentialExtrapolation=false,
                           const bool deleteArbitragePoints=false, 
                           const std::vector<Real>& moneynessGrid = std::vector<Real>(), const Real gap = 1.0E-5 );

        Real minStrike () const { return 0.0; }
        Real maxStrike () const { return QL_MAX_REAL; }
        Real atmLevel() const { return f_; }

        Real leftCoreStrike() const { return k_[leftIndex_]; }
        Real rightCoreStrike() const { return k_[rightIndex_]; }

        Real optionPrice(Rate strike, Option::Type type = Option::Call, Real discount=1.0) const; 

      protected:
        Volatility volatilityImpl(Rate strike) const;
     
      private:
        Size index(Rate strike) const;
        void compute();
        boost::shared_ptr<SmileSection> source_;
        std::vector<Real> moneynessGrid_, k_, c_;
        Real f_;
        const Real gap_;
        Size leftIndex_,rightIndex_;
        std::vector<boost::shared_ptr<cFunction> > cFunctions_;
        const bool interpolate_, exponentialExtrapolation_, deleteArbitragePoints_;
        boost::shared_ptr<SmileSectionUtils> ssutils_;
    };


}

#endif<|MERGE_RESOLUTION|>--- conflicted
+++ resolved
@@ -25,8 +25,6 @@
     replaced by the extrapolating functional forms, so if you are sure that the input smile is globally arbitrage free and
     you do not want to change it in these strike regions you should not use this class at all.
 
-<<<<<<< HEAD
-
     //TODO when fitted parameters exceed certain limits, error values may be returned as call prices
     therefore it may be useful to check the parameters and throw an exception in case they are out of
     range (to be defined what a suitable range is). in case of interpolation such an exception
@@ -35,8 +33,7 @@
     maximum iterations (does not find the zero with desired accuracy) however, we can rely on the
     already implemented workaround (relax the accuracy) or also delete the point and proceed as above.
     Maybe the second alternative is the better one.
-=======
->>>>>>> ec1539b6
+
 */
 
 #ifndef quantlib_kahale_smile_section_hpp
