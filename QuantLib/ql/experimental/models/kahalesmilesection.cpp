/* -*- mode: c++; tab-width: 4; indent-tabs-mode: nil; c-basic-offset: 4 -*- */

/*
 Copyright (C) 2013 Peter Caspers

 This file is part of QuantLib, a free-software/open-source library
 for financial quantitative analysts and developers - http://quantlib.org/

 QuantLib is free software: you can redistribute it and/or modify it
 under the terms of the QuantLib license.  You should have received a
 copy of the license along with this program; if not, please email
 <quantlib-dev@lists.sf.net>. The license is also available online at
 <http://quantlib.org/license.shtml>.

 This program is distributed in the hope that it will be useful, but WITHOUT
 ANY WARRANTY; without even the implied warranty of MERCHANTABILITY or FITNESS
 FOR A PARTICULAR PURPOSE.  See the license for more details.
*/

#include <ql/experimental/models/kahalesmilesection.hpp>

namespace QuantLib {

<<<<<<< HEAD
    KahaleSmileSection::KahaleSmileSection(const boost::shared_ptr<SmileSection> source, const Real atm,
                                           const bool interpolate, const bool exponentialExtrapolation,
                                           const bool deleteArbitragePoints, 
                                           const std::vector<Real>& moneynessGrid, const Real gap) : 
          SmileSection(*source), source_(source), moneynessGrid_(moneynessGrid), gap_(gap),
          interpolate_(interpolate), exponentialExtrapolation_(exponentialExtrapolation) {
        
        ssutils_ = boost::shared_ptr<SmileSectionUtils>(new SmileSectionUtils(*source,moneynessGrid,atm,deleteArbitragePoints));
=======
    KahaleSmileSection::KahaleSmileSection(
        const boost::shared_ptr<SmileSection> source, const Real atm,
        const bool interpolate, const bool exponentialExtrapolation,
        const bool deleteArbitragePoints,
        const std::vector<Real> &moneynessGrid, const Real gap)
        : SmileSection(*source), source_(source), moneynessGrid_(moneynessGrid),
          gap_(gap), interpolate_(interpolate),
          exponentialExtrapolation_(exponentialExtrapolation) {

        ssutils_ = boost::shared_ptr<SmileSectionUtils>(new SmileSectionUtils(
            *source, moneynessGrid, atm, deleteArbitragePoints));
>>>>>>> f3ec9716

        moneynessGrid_ = ssutils_->moneyGrid();
        k_ = ssutils_->strikeGrid();
        c_ = ssutils_->callPrices();
        f_ = ssutils_->atmLevel();

        compute();
    }

    void KahaleSmileSection::compute() {

        std::pair<Size, Size> afIdx = ssutils_->arbitragefreeIndices();
        leftIndex_ = afIdx.first;
        rightIndex_ = afIdx.second;

<<<<<<< HEAD
        cFunctions_ = std::vector<boost::shared_ptr<cFunction> >(rightIndex_-leftIndex_+2);
=======
        cFunctions_ = std::vector<boost::shared_ptr<cFunction> >(
            rightIndex_ - leftIndex_ + 2);
>>>>>>> f3ec9716

        // extrapolation in the leftmost interval

        Brent brent;
        bool success;
        Real secl = 0.0;

        do {
            success = true;
            try {
                Real k1 = k_[leftIndex_];
                Real c1 = c_[leftIndex_];
                Real c0 = c_[0];
                secl = (c_[leftIndex_] - c_[0]) / (k_[leftIndex_] - k_[0]);
                Real sec = (c_[leftIndex_ + 1] - c_[leftIndex_]) /
                           (k_[leftIndex_ + 1] - k_[leftIndex_]);
                Real c1p;
                if (interpolate_)
                    c1p = (secl + sec) / 2;
                else {
                    c1p = (blackFormula(Option::Call, k1 + gap_, f_,
                                        sqrt(source_->variance(k1 + gap_))) -
                           blackFormula(Option::Call, k1, f_,
                                        sqrt(source_->variance(k1)))) /
                          gap_;
                    QL_REQUIRE(secl < c1p && c1p <= 0.0, "dummy");
                    // can not extrapolate so throw exception which is caught
                    // below
                }
                sHelper1 sh1(k1, c0, c1, c1p);
                Real s = brent.solve(sh1, QL_KAHALE_ACC, 0.20, 0.00,
                                     QL_KAHALE_SMAX); // numerical parameters
                                                      // hardcoded here
                sh1(s);
                boost::shared_ptr<cFunction> cFct1(
                    new cFunction(sh1.f_, s, 0.0, sh1.b_));
                cFunctions_[0] = cFct1;
            }
            catch (...) {
                leftIndex_++;
                success = false;
            }
        } while (!success && leftIndex_ < rightIndex_);

        QL_REQUIRE(
            leftIndex_ < rightIndex_,
            "can not extrapolate to left, right index of af region reached ("
                << rightIndex_ << ")");

        // interpolation

        Real cp0 = 0.0, cp1 = 0.0;

        if (interpolate_) {

            for (Size i = leftIndex_; i < rightIndex_; i++) {
                Real k0 = k_[i];
                Real k1 = k_[i + 1];
                Real c0 = c_[i];
                Real c1 = c_[i + 1];
                Real sec = (c_[i + 1] - c_[i]) / (k_[i + 1] - k_[i]);
                if (i == leftIndex_)
                    cp0 = leftIndex_ > 0 ? (secl + sec) / 2.0 : sec;
                Real secr;
<<<<<<< HEAD
                if(i==rightIndex_-1) secr=0.0;
                else secr = (c_[i+2]-c_[i+1]) / (k_[i+2]-k_[i+1]);
                cp1 = (sec+secr) / 2.0;
                //std::cout << "interpolation, k0 = " << k0 << " k1 = " << k1 <<
                //    " c0 = " << c0 << " c1= " << c1 << " cp0=" << cp0 << " cp1=" << cp1 << std::endl;
                aHelper ah(k0,k1,c0,c1,cp0,cp1);
=======
                if (i == rightIndex_ - 1)
                    secr = 0.0;
                else
                    secr = (c_[i + 2] - c_[i + 1]) / (k_[i + 2] - k_[i + 1]);
                cp1 = (sec + secr) / 2.0;
                aHelper ah(k0, k1, c0, c1, cp0, cp1);
>>>>>>> f3ec9716
                Real a;
                try {
                    a = brent.solve(
                        ah, QL_KAHALE_ACC, 0.5 * (cp1 + (1.0 + cp0)),
                        cp1 + QL_KAHALE_EPS, 1.0 + cp0 - QL_KAHALE_EPS);
                    // numerical parameters hardcoded here
<<<<<<< HEAD
                } catch(...) {
                    // from theory there must exist a zero. if the solver does not find it, it most
                    // probably lies close one of the interval bounds. Just choose the better bound
                    // and relax the accuracy. This does not matter in practice usually.
                    Real la = std::fabs(ah(cp1+QL_KAHALE_EPS));
                    Real ra = std::fabs(ah(1.0+cp0-QL_KAHALE_EPS));
                    if( la < QL_KAHALE_ACC_RELAX || ra < QL_KAHALE_ACC_RELAX) { // tolerance hardcoded here
                        a = la < ra ? cp1+QL_KAHALE_EPS : 1.0+cp0-QL_KAHALE_EPS;
                        //std::cout << "overwriting a with " << a << std::endl;
                    }
                    else
                        QL_FAIL("can not interpolate at index " << i <<
                                "strikes are " << k0 << " and " << k1 <<
                                "cp0 = " << cp0 << " < (c1-c0)/(k1-k0) = " << (c1-c0)/(k1-k0) <<
                                " < cp1 = " << cp1 << " < 1+cp0 = " << 1+cp0);

=======
                }
                catch (...) {
                    // from theory there must exist a zero. if the solver does
                    // not find it, it most
                    // probably lies close one of the interval bounds. Just
                    // choose the better bound
                    // and relax the accuracy. This does not matter in practice
                    // usually.
                    Real la = std::fabs(ah(cp1 + QL_KAHALE_EPS));
                    Real ra = std::fabs(ah(1.0 + cp0 - QL_KAHALE_EPS));
                    if (la < QL_KAHALE_ACC_RELAX ||
                        ra < QL_KAHALE_ACC_RELAX) { // tolerance hardcoded here
                        a = la < ra ? cp1 + QL_KAHALE_EPS
                                    : 1.0 + cp0 - QL_KAHALE_EPS;
                    } else
                        QL_FAIL("can not interpolate at index "
                                << i << "strikes are " << k0 << " and " << k1
                                << "cp0 = " << cp0 << " < (c1-c0)/(k1-k0) = "
                                << (c1 - c0) / (k1 - k0) << " < cp1 = " << cp1
                                << " < 1+cp0 = " << 1 + cp0);
>>>>>>> f3ec9716
                }
                ah(a);
                boost::shared_ptr<cFunction> cFct(
                    new cFunction(ah.f_, ah.s_, a, ah.b_));
                cFunctions_[leftIndex_ > 0 ? i - leftIndex_ + 1 : 0] = cFct;
                cp0 = cp1;
            }
        }

        // extrapolation of right wing

        do {
            success = true;
            try {
                Real k0 = k_[rightIndex_];
                Real c0 = c_[rightIndex_];
                Real cp0;
                if (interpolate_)
                    cp0 = 0.5 * (c_[rightIndex_] - c_[rightIndex_ - 1]) /
                          (k_[rightIndex_] - k_[rightIndex_ - 1]);
                else {
                    cp0 = (blackFormula(Option::Call, k0, f_,
                                        sqrt(source_->variance(k0))) -
                           blackFormula(Option::Call, k0 - gap_, f_,
                                        sqrt(source_->variance(k0 - gap_)))) /
                          gap_;
                }
                //std::cout << "right extrapolation, k0 = " << k0 << " c0 = " << c0 << " cp0 = " << cp0 << std::endl;
                boost::shared_ptr<cFunction> cFct;
                if (exponentialExtrapolation_) {
                    QL_REQUIRE(-cp0 / c0 > 0.0, "dummy"); // this is caught
                                                          // below
                    cFct = boost::shared_ptr<cFunction>(
                        new cFunction(-cp0 / c0, std::log(c0) - cp0 / c0 * k0));
                } else {
                    sHelper sh(k0, c0, cp0);
                    Real s;
                    s = brent.solve(sh, QL_KAHALE_ACC, 0.20, 0.0,
                                    QL_KAHALE_SMAX); // numerical parameters
                                                     // hardcoded here
                    sh(s);
                    cFct = boost::shared_ptr<cFunction>(
                        new cFunction(sh.f_, s, 0.0, 0.0));
                }
                cFunctions_[rightIndex_ - leftIndex_ + 1] = cFct;
            }
            catch (...) {
                rightIndex_--;
                success = false;
            }
        } while (!success && rightIndex_ > leftIndex_);

        QL_REQUIRE(
            leftIndex_ < rightIndex_,
            "can not extrapolate to right, left index of af region reached ("
                << leftIndex_ << ")");
    }

    Real KahaleSmileSection::optionPrice(Rate strike, Option::Type type,
                                         Real discount) const {
        // option prices are directly available, so implement this function
        // rather than use smileSection
        // standard implementation
        strike = std::max(strike, QL_KAHALE_EPS);
        int i = index(strike);
        if (interpolate_ ||
            (i == 0 || i == (int)(rightIndex_ - leftIndex_ + 1)))
            return discount *
                   (type == Option::Call
                        ? cFunctions_[i]->operator()(strike)
                        : cFunctions_[i]->operator()(strike) + strike - f_);
        else
            return source_->optionPrice(strike, type, discount);
    }

    Real KahaleSmileSection::volatilityImpl(Rate strike) const {
        strike = std::max(strike, QL_KAHALE_EPS);
        int i = index(strike);
        if (!interpolate_ &&
            !(i == 0 || i == (int)(rightIndex_ - leftIndex_ + 1)))
            return source_->volatility(strike);
        Real c = cFunctions_[i]->operator()(strike);
        Real vol = 0.0;
        try {
            Option::Type type = strike >= f_ ? Option::Call : Option::Put;
<<<<<<< HEAD
            vol = blackFormulaImpliedStdDev(type,strike,f_,type == Option::Put ? strike-f_+c : c) / sqrt(exerciseTime());
        } catch(...) { }
=======
            vol = blackFormulaImpliedStdDev(
                      type, strike, f_,
                      type == Option::Put ? strike - f_ + c : c) /
                  sqrt(exerciseTime());
        }
        catch (...) {
        }
>>>>>>> f3ec9716
        return vol;
    }

    Size KahaleSmileSection::index(Rate strike) const {
        int i =
            static_cast<int>(std::upper_bound(k_.begin(), k_.end(), strike) -
                             k_.begin()) -
            static_cast<int>(leftIndex_);
        return std::max(
            std::min(i, static_cast<int>(rightIndex_ - leftIndex_ + 1)), 0);
    }
}<|MERGE_RESOLUTION|>--- conflicted
+++ resolved
@@ -21,16 +21,6 @@
 
 namespace QuantLib {
 
-<<<<<<< HEAD
-    KahaleSmileSection::KahaleSmileSection(const boost::shared_ptr<SmileSection> source, const Real atm,
-                                           const bool interpolate, const bool exponentialExtrapolation,
-                                           const bool deleteArbitragePoints, 
-                                           const std::vector<Real>& moneynessGrid, const Real gap) : 
-          SmileSection(*source), source_(source), moneynessGrid_(moneynessGrid), gap_(gap),
-          interpolate_(interpolate), exponentialExtrapolation_(exponentialExtrapolation) {
-        
-        ssutils_ = boost::shared_ptr<SmileSectionUtils>(new SmileSectionUtils(*source,moneynessGrid,atm,deleteArbitragePoints));
-=======
     KahaleSmileSection::KahaleSmileSection(
         const boost::shared_ptr<SmileSection> source, const Real atm,
         const bool interpolate, const bool exponentialExtrapolation,
@@ -42,7 +32,6 @@
 
         ssutils_ = boost::shared_ptr<SmileSectionUtils>(new SmileSectionUtils(
             *source, moneynessGrid, atm, deleteArbitragePoints));
->>>>>>> f3ec9716
 
         moneynessGrid_ = ssutils_->moneyGrid();
         k_ = ssutils_->strikeGrid();
@@ -58,12 +47,8 @@
         leftIndex_ = afIdx.first;
         rightIndex_ = afIdx.second;
 
-<<<<<<< HEAD
-        cFunctions_ = std::vector<boost::shared_ptr<cFunction> >(rightIndex_-leftIndex_+2);
-=======
         cFunctions_ = std::vector<boost::shared_ptr<cFunction> >(
             rightIndex_ - leftIndex_ + 2);
->>>>>>> f3ec9716
 
         // extrapolation in the leftmost interval
 
@@ -128,45 +113,18 @@
                 if (i == leftIndex_)
                     cp0 = leftIndex_ > 0 ? (secl + sec) / 2.0 : sec;
                 Real secr;
-<<<<<<< HEAD
-                if(i==rightIndex_-1) secr=0.0;
-                else secr = (c_[i+2]-c_[i+1]) / (k_[i+2]-k_[i+1]);
-                cp1 = (sec+secr) / 2.0;
-                //std::cout << "interpolation, k0 = " << k0 << " k1 = " << k1 <<
-                //    " c0 = " << c0 << " c1= " << c1 << " cp0=" << cp0 << " cp1=" << cp1 << std::endl;
-                aHelper ah(k0,k1,c0,c1,cp0,cp1);
-=======
                 if (i == rightIndex_ - 1)
                     secr = 0.0;
                 else
                     secr = (c_[i + 2] - c_[i + 1]) / (k_[i + 2] - k_[i + 1]);
                 cp1 = (sec + secr) / 2.0;
                 aHelper ah(k0, k1, c0, c1, cp0, cp1);
->>>>>>> f3ec9716
                 Real a;
                 try {
                     a = brent.solve(
                         ah, QL_KAHALE_ACC, 0.5 * (cp1 + (1.0 + cp0)),
                         cp1 + QL_KAHALE_EPS, 1.0 + cp0 - QL_KAHALE_EPS);
                     // numerical parameters hardcoded here
-<<<<<<< HEAD
-                } catch(...) {
-                    // from theory there must exist a zero. if the solver does not find it, it most
-                    // probably lies close one of the interval bounds. Just choose the better bound
-                    // and relax the accuracy. This does not matter in practice usually.
-                    Real la = std::fabs(ah(cp1+QL_KAHALE_EPS));
-                    Real ra = std::fabs(ah(1.0+cp0-QL_KAHALE_EPS));
-                    if( la < QL_KAHALE_ACC_RELAX || ra < QL_KAHALE_ACC_RELAX) { // tolerance hardcoded here
-                        a = la < ra ? cp1+QL_KAHALE_EPS : 1.0+cp0-QL_KAHALE_EPS;
-                        //std::cout << "overwriting a with " << a << std::endl;
-                    }
-                    else
-                        QL_FAIL("can not interpolate at index " << i <<
-                                "strikes are " << k0 << " and " << k1 <<
-                                "cp0 = " << cp0 << " < (c1-c0)/(k1-k0) = " << (c1-c0)/(k1-k0) <<
-                                " < cp1 = " << cp1 << " < 1+cp0 = " << 1+cp0);
-
-=======
                 }
                 catch (...) {
                     // from theory there must exist a zero. if the solver does
@@ -187,7 +145,6 @@
                                 << "cp0 = " << cp0 << " < (c1-c0)/(k1-k0) = "
                                 << (c1 - c0) / (k1 - k0) << " < cp1 = " << cp1
                                 << " < 1+cp0 = " << 1 + cp0);
->>>>>>> f3ec9716
                 }
                 ah(a);
                 boost::shared_ptr<cFunction> cFct(
@@ -273,10 +230,6 @@
         Real vol = 0.0;
         try {
             Option::Type type = strike >= f_ ? Option::Call : Option::Put;
-<<<<<<< HEAD
-            vol = blackFormulaImpliedStdDev(type,strike,f_,type == Option::Put ? strike-f_+c : c) / sqrt(exerciseTime());
-        } catch(...) { }
-=======
             vol = blackFormulaImpliedStdDev(
                       type, strike, f_,
                       type == Option::Put ? strike - f_ + c : c) /
@@ -284,7 +237,6 @@
         }
         catch (...) {
         }
->>>>>>> f3ec9716
         return vol;
     }
 
