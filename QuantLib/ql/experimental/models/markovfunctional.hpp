/* -*- mode: c++; tab-width: 4; indent-tabs-mode: nil; c-basic-offset: 4 -*- */

/*
 Copyright (C) 2013 Peter Caspers

 This file is part of QuantLib, a free-software/open-source library
 for financial quantitative analysts and developers - http://quantlib.org/

 QuantLib is free software: you can redistribute it and/or modify it
 under the terms of the QuantLib license.  You should have received a
 copy of the license along with this program; if not, please email
 <quantlib-dev@lists.sf.net>. The license is also available online at
 <http://quantlib.org/license.shtml>.

 This program is distributed in the hope that it will be useful, but WITHOUT
 ANY WARRANTY; without even the implied warranty of MERCHANTABILITY or FITNESS
 FOR A PARTICULAR PURPOSE.  See the license for more details.
*/

/*! \file markovfunctional.hpp
    \brief Markov Functional 1 Factor Model
*/

// uncomment to enable NTL support
//#define MF_ENABLE_NTL 

#ifndef quantlib_markovfunctional_hpp
#define quantlib_markovfunctional_hpp

#include <ql/mathconstants.hpp>
#include <ql/models/model.hpp>
#include <ql/models/parameter.hpp>
#include <ql/math/interpolation.hpp>
#include <ql/math/interpolations/cubicinterpolation.hpp>
#include <ql/math/integrals/gaussianquadratures.hpp>
#include <ql/math/solvers1d/brent.hpp>
#include <ql/indexes/iborindex.hpp>
#include <ql/indexes/swapindex.hpp>
#include <ql/instruments/vanillaswap.hpp>
#include <ql/time/date.hpp>
#include <ql/time/period.hpp>
#include <ql/termstructures/yieldtermstructure.hpp>
#include <ql/termstructures/volatility/swaption/swaptionvolstructure.hpp>
#include <ql/termstructures/volatility/optionlet/optionletvolatilitystructure.hpp>
#include <ql/termstructures/volatility/smilesection.hpp>
#include <ql/stochasticprocess.hpp>
#include <ql/utilities/null.hpp>
#include <ql/patterns/lazyobject.hpp>

#include <ql/experimental/models/mfstateprocess.hpp>
#include <ql/experimental/models/kahalesmilesection.hpp>
#include <ql/experimental/models/atmadjustedsmilesection.hpp>
#include <ql/experimental/models/atmsmilesection.hpp>

#ifdef MF_ENABLE_NTL
    #include <boost/math/bindings/rr.hpp>
#endif

namespace QuantLib {

    /*! One factor Markov Functional model class. Some documentation is available here 
        http://ssrn.com/abstract_id=2183721 */

    /*! \warning The model requires a suitable input smile which means it should be arbitrage free, smooth (at least
                 implying a C^1 call price function) and with a call price function not decreasing too slow in strike
                 direction. A method for arbitrage free extra- and interpolation due to Kahale is provided and may be
                 used to improve an input smile.
        \warning If you use the KahaleExtrapolation for smile pretreatment then this implies zero density for negative 
                 underlying rates. This means that in this case the market yield term structure must imply positive underlying
                 atm forward rates. In principle the mf model is able to produce negative rates. To make this work the 
                 smileSection provided as input must have an digitalOptionPrice (or an optionPrice) implementation that is
                 consistent with such a yield term structure and the model setting lowerRateBound must be set appropriately as
                 a lower limit for the underlying rates.
        \warning If you do not use a smile pretreatment you should ensure that the input smileSection is arbitrage free and
                 that the input smileSection covers the strikes from lowerRateBound to upperRateBound
        \warning The model assumes a monocurve setup. Workarounds for spreads between different forward curves or forward and
                 discounting curve are at the moment left to be implemented in pricing engines. Note that this implies
                 slightly different atm forward levels compared to a multicurve setup with e.g. OIS discounting and Ibor
                 forwarding curves. The volatility structures feeded into the model should therefore be consistent with the
                 monocurve assumption of the model.
        \warning The model uses a simplified formula for the npv of a swaps floating leg namely $P(t,T_0)-P(t,T_1)$ with 
                 $T_0$ being the start date of the leg and $T_1% being the last payment date, which is an approximation to the
                 true npv.
        \warning The model calibrates to slightly modified market options in the sense that the start date is set equal to the
                 fixing date, i.e. there is not delay. The model outputs refer to this modified instrument. This modification
                 can be switched on and off in the models pricing functions via the flat zeroFixingDays. In general the actual
                 market instrument including the delay is still matched very well though the calibration is done on a slightly
                 different instrument in fact.
        \warning AdjustYts and AdjustDigitals are experimental options. Specifying AdjustYts may have a negative impact on the
                 volatility smile match, so it should be used with special care. For long term calibration it seems an 
                 interesting option though.
        \warning NTL support must be enabled by defining MF_ENABLE_NTL in this file. For details on NTL see 
                 http://www.shoup.net/ntl/
        \warning A bad fit to the initial yield term structure may be due to a non suitable input smile or accumulating 
                 numerical errors in very long term calibrations. The former point is adressed by smile pretreatment options.
                 The latter point may be tackled by higher values for the numerical parameters possibly together with NTL high
                 precision computing.
    */

    class MarkovFunctional : public TermStructureConsistentModel, public CalibratedModel, public LazyObject  {

      public:

        struct ModelSettings {

            enum SmilePretreatment { NoPretreatment, KahaleExtrapolation, KahaleInterExtrapolation };
            
            // NoPayoffExtrapolation overrides ExtrapolatePayoffFlat
            enum Adjustments { AdjustNone = 0, AdjustDigitals = 1<<0, AdjustYts = 1<<1, ExtrapolatePayoffFlat = 1<<2, 
                               NoPayoffExtrapolation = 1<<3, KahaleSmile = 1<<4, KahaleExponentialExtrapolation = 1<<5, 
                               KahaleInterpolation = 1<<6, KahaleDeleteArbitragePoints = 1 << 7 };

            ModelSettings() : yGridPoints_(64), yStdDevs_(7.0), gaussHermitePoints_(32), digitalGap_(1E-5), 
                              marketRateAccuracy_(1E-7), lowerRateBound_(0.0), upperRateBound_(2.0), 
                              adjustments_(KahaleSmile | KahaleExponentialExtrapolation),
                              smileMoneynessCheckpoints_(std::vector<Real>()), enableNtl_(false) {}
            
            void validate() {
                if(adjustments_ & KahaleExponentialExtrapolation) addAdjustment(KahaleSmile);
                if(adjustments_ & KahaleInterpolation) addAdjustment(KahaleSmile);
                if(adjustments_ & KahaleDeleteArbitragePoints) {
                    addAdjustment(KahaleSmile);
                    addAdjustment(KahaleInterpolation);
                }
                QL_REQUIRE(yGridPoints_>0,"At least one grid point (" << yGridPoints_ << 
                           ") for the state process discretization must be given");
                QL_REQUIRE(yStdDevs_>0.0,"Multiple of standard deviations covered by state process discretization (" << 
                           yStdDevs_ << ") must be positive");
                QL_REQUIRE(gaussHermitePoints_>0,"Number of gauss hermite integration points (" << gaussHermitePoints_ <<
                           ") must be positive");
                QL_REQUIRE(digitalGap_>0.0,"Digital gap (" << digitalGap_ << ") must be positive");
                QL_REQUIRE(marketRateAccuracy_>0.0,"Market rate accuracy (" << marketRateAccuracy_ << ") must be positive");
                QL_REQUIRE(!(adjustments_&(KahaleSmile|KahaleExponentialExtrapolation|KahaleInterpolation|
                                           KahaleDeleteArbitragePoints)) || lowerRateBound_ == 0.0,
                           "If Kahale extrapolation is used, the lower rate bound (" << lowerRateBound_ << ") must be zero.");
                QL_REQUIRE(lowerRateBound_ < upperRateBound_,"Lower rate bound (" << lowerRateBound_ << 
                           ") must be strictly less than upper rate bound (" << upperRateBound_ << ")");
                #ifndef MF_ENABLE_NTL
                    QL_REQUIRE(!enableNtl_,
                               "High precision computation using NTL can not be enabled since MF_ENABLE_NTL is not defined.");
                #endif
            }

            ModelSettings& withYGridPoints(Size n) { yGridPoints_ = n; return *this; }
            ModelSettings& withYStdDevs(Real s) { yStdDevs_ = s; return *this; }
            ModelSettings& withGaussHermitePoints(Size n) { gaussHermitePoints_ = n; return *this; }
            ModelSettings& withDigitalGap(Real d) { digitalGap_ = d; return *this; }
            ModelSettings& withMarketRateAccuracy(Real a) { marketRateAccuracy_ = a; return *this; }
            ModelSettings& withUpperRateBound(Real u) { upperRateBound_ = u; return *this; }
            ModelSettings& withLowerRateBound(Real l) { lowerRateBound_ = l; return *this; }
            ModelSettings& withAdjustments(int a) { adjustments_ = a; return *this; }
            ModelSettings& addAdjustment(int a) { adjustments_ |= a; return *this; }
            ModelSettings& removeAdjustment(int a) { adjustments_ &= ~a; return *this; }
            ModelSettings& withSmileMoneynessCheckpoints(std::vector<Real> m) { smileMoneynessCheckpoints_ = m; return *this; }
            ModelSettings& withEnableNtl(bool e) { enableNtl_ = e; return *this; }

            Size yGridPoints_;
            Real yStdDevs_;
            Size gaussHermitePoints_;
            Real digitalGap_, marketRateAccuracy_;
            Real lowerRateBound_,upperRateBound_;
            int adjustments_;
            std::vector<Real> smileMoneynessCheckpoints_;
            bool enableNtl_;
        };

        struct CalibrationPoint {
            bool isCaplet_;
            Period tenor_;
            std::vector<Date> paymentDates_;
            std::vector<Real> yearFractions_;
            Real atm_;
            Real annuity_;
            boost::shared_ptr<SmileSection> smileSection_;
            boost::shared_ptr<SmileSection> rawSmileSection_;
            Real minRateDigital_;
            Real maxRateDigital_;
        };

        // utility macro to write messages to the model outputs

#define QL_MFMESSAGE(o,message) \
        {std::ostringstream os; \
        os << message; \
        o.messages_.push_back(os.str());}

        struct ModelOutputs {
            bool dirty_;
            ModelSettings settings_;
            std::vector<Date> expiries_;
            std::vector<Period> tenors_;
            std::vector<Real> atm_;
            std::vector<Real> annuity_;
            std::vector<Real> adjustmentFactors_;
            std::vector<Real> digitalsAdjustmentFactors_;
            std::vector<std::string> messages_;
            std::vector<std::vector<Real> > smileStrikes_;
            std::vector<std::vector<Real> > marketRawCallPremium_; 
            std::vector<std::vector<Real> > marketRawPutPremium_;
            std::vector<std::vector<Real> > marketCallPremium_;
            std::vector<std::vector<Real> > marketPutPremium_;
            std::vector<std::vector<Real> > modelCallPremium_;
            std::vector<std::vector<Real> > modelPutPremium_;
            std::vector<std::vector<Real> > marketVega_;
            std::vector<Real> marketZerorate_;
            std::vector<Real> modelZerorate_;
        };

        // Constructor for a swaption smile calibrated model
        MarkovFunctional(const Handle<YieldTermStructure>& termStructure,
<<<<<<< HEAD
						const Real reversion,
						const std::vector<Date>& volstepdates,
						const std::vector<Real>& volatilities,
						const Handle<SwaptionVolatilityStructure>& swaptionVol,
						const std::vector<Date>& swaptionExpiries,
						const std::vector<Period>& swaptionTenors,
						const boost::shared_ptr<SwapIndex>& swapIndexBase,
						const MarkovFunctional::ModelSettings& modelSettings = ModelSettings());

		// Constructor for a caplet smile calibrated model
		MarkovFunctional(const Handle<YieldTermStructure>& termStructure,
						const Real reversion,
						const std::vector<Date>& volstepdates,
						const std::vector<Real>& volatilities,
						const Handle<OptionletVolatilityStructure>& capletVol,
						const std::vector<Date>& capletExpiries,
						const boost::shared_ptr<IborIndex>& iborIndex,
						const MarkovFunctional::ModelSettings& modelSettings = ModelSettings());

		const ModelSettings& modelSettings() const { return modelSettings_; }
		const ModelOutputs& modelOutputs() const;

		const Date& numeraireDate() const { return numeraireDate_; }
		const Time& numeraireTime() const { return numeraireTime_; }

		const boost::shared_ptr<StochasticProcess1D> stateProcess() const { return stateProcess_; }

		const Real numeraire(const Time t, const Real y=0.0, boost::shared_ptr<Interpolation> discountSpread = boost::shared_ptr<Interpolation>() ) const;
		const Disposable<Array> numeraire(const Time t, const Array& y , boost::shared_ptr<Interpolation> discountSpread = boost::shared_ptr<Interpolation>() ) const;
		const Real deflatedZerobond(const Time T, const Time t=0.0, const Real y=0.0, boost::shared_ptr<Interpolation> discountSpread = boost::shared_ptr<Interpolation>() ) const;
		const Disposable<Array> deflatedZerobond(const Time T, const Time t, const Array& y, boost::shared_ptr<Interpolation> discountSpread = boost::shared_ptr<Interpolation>() ) const;

		const Real zerobond(const Time T, const Time t=0.0, const Real y=0.0, boost::shared_ptr<Interpolation> discountSpread = boost::shared_ptr<Interpolation>()) const;
		const Real zerobond(const Date& maturity, const Date& referenceDate = Null<Date>(), const Real y=0.0, boost::shared_ptr<Interpolation> discountSpread = boost::shared_ptr<Interpolation>()) const;

		const Real zerobondOption(const Option::Type& type, const Date& expiry, const Date& maturity, const Rate strike, const Date& referenceDate = Null<Date>(), const Real y=0.0, boost::shared_ptr<Interpolation> discountSpread = boost::shared_ptr<Interpolation>() ) const;

		// spreads to adjust forward and discounting curves can be supplied, they are added in a static manner to the model curve, if given these spreads are expected as continuous zero rates 
		const Real forwardRate(const Date& fixing, const Date& referenceDate = Null<Date>(), const Real y=0.0,const bool zeroFixingDays=false, boost::shared_ptr<IborIndex> iborIdx = boost::shared_ptr<IborIndex>(), boost::shared_ptr<Interpolation> forwardSpread = boost::shared_ptr<Interpolation>()) const;
		const Real swapRate(const Date& fixing, const Period& tenor, const Date& referenceDate = Null<Date>(), const Real y=0.0,const bool zeroFixingDays=false, boost::shared_ptr<SwapIndex> swapIdx = boost::shared_ptr<SwapIndex>(), boost::shared_ptr<Interpolation> forwardSpread = boost::shared_ptr<Interpolation>(), boost::shared_ptr<Interpolation> discountSpread = boost::shared_ptr<Interpolation>()) const;
		const Real swapAnnuity(const Date& fixing, const Period& tenor, const Date& referenceDate = Null<Date>(), const Real y=0.0,const bool zeroFixingDays=false, boost::shared_ptr<SwapIndex> swapIdx = boost::shared_ptr<SwapIndex>(), boost::shared_ptr<Interpolation> discountSpread = boost::shared_ptr<Interpolation>()) const;

		const Real capletPrice(const Option::Type& type, const Date& expiry, const Rate strike, const Date& referenceDate = Null<Date>(), const Real y=0.0, const bool zeroFixingDays=false, boost::shared_ptr<IborIndex> iborIdx = boost::shared_ptr<IborIndex>()) const;
		const Real swaptionPrice(const Option::Type& type, const Date& expiry, const Period& tenor, const Rate strike, const Date& referenceDate = Null<Date>(), const Real y=0.0, const bool zeroFixingDays=false, boost::shared_ptr<SwapIndex> swapIdx = boost::shared_ptr<SwapIndex>()) const;
=======
                        const Real reversion,
                        const std::vector<Date>& volstepdates,
                        const std::vector<Real>& volatilities,
                        const Handle<SwaptionVolatilityStructure>& swaptionVol,
                        const std::vector<Date>& swaptionExpiries,
                        const std::vector<Period>& swaptionTenors,
                        const boost::shared_ptr<SwapIndex>& swapIndexBase,
                        const MarkovFunctional::ModelSettings& modelSettings = ModelSettings());

        // Constructor for a caplet smile calibrated model
        MarkovFunctional(const Handle<YieldTermStructure>& termStructure,
                        const Real reversion,
                        const std::vector<Date>& volstepdates,
                        const std::vector<Real>& volatilities,
                        const Handle<OptionletVolatilityStructure>& capletVol,
                        const std::vector<Date>& capletExpiries,
                        const boost::shared_ptr<IborIndex>& iborIndex,
                        const MarkovFunctional::ModelSettings& modelSettings = ModelSettings());

        const ModelSettings& modelSettings() const { return modelSettings_; }
        const ModelOutputs& modelOutputs() const;

        const Date& numeraireDate() const { return numeraireDate_; }
        const Time& numeraireTime() const { return numeraireTime_; }

        const boost::shared_ptr<StochasticProcess1D> stateProcess() const { return stateProcess_; }

        const Real numeraire(const Time t, const Real y=0.0) const;
        const Disposable<Array> numeraire(const Time t, const Array& y) const;
        const Real deflatedZerobond(const Time T, const Time t=0.0, const Real y=0.0) const;
        const Disposable<Array> deflatedZerobond(const Time T, const Time t, const Array& y) const;

        const Real zerobond(const Time T, const Time t=0.0, const Real y=0.0) const;
        const Real zerobond(const Date& maturity, const Date& referenceDate = Null<Date>(), const Real y=0.0) const;

        const Real zerobondOption(const Option::Type& type, const Date& expiry, const Date& maturity, const Rate strike, 
                                  const Date& referenceDate = Null<Date>(), const Real y=0.0) const;

        const Real forwardRate(const Date& fixing, const Date& referenceDate = Null<Date>(), const Real y=0.0,
                               const bool zeroFixingDays=false, 
                               boost::shared_ptr<IborIndex> iborIdx = boost::shared_ptr<IborIndex>()) const;
        const Real swapRate(const Date& fixing, const Period& tenor, const Date& referenceDate = Null<Date>(), 
                            const Real y=0.0,const bool zeroFixingDays=false, 
                            boost::shared_ptr<SwapIndex> swapIdx = boost::shared_ptr<SwapIndex>()) const;
        const Real swapAnnuity(const Date& fixing, const Period& tenor, const Date& referenceDate = Null<Date>(), 
                               const Real y=0.0,const bool zeroFixingDays=false, 
                               boost::shared_ptr<SwapIndex> swapIdx = boost::shared_ptr<SwapIndex>()) const;

        const Real capletPrice(const Option::Type& type, const Date& expiry, const Rate strike, 
                               const Date& referenceDate = Null<Date>(), const Real y=0.0, const bool zeroFixingDays=false, 
                               boost::shared_ptr<IborIndex> iborIdx = boost::shared_ptr<IborIndex>()) const;
        
        const Real swaptionPrice(const Option::Type& type, const Date& expiry, const Period& tenor, const Rate strike, 
                                 const Date& referenceDate = Null<Date>(), const Real y=0.0, const bool zeroFixingDays=false, 
                                 boost::shared_ptr<SwapIndex> swapIdx = boost::shared_ptr<SwapIndex>()) const;
>>>>>>> 4d685454

        /*! Computes the integral
        \f[ {2\pi}^{-0.5} \int_{a}^{b} p(x) \exp{-0.5*x*x} \mathrm{d}x \f]
        with
        \f[ p(x) = ax^4+bx^3+cx^2+dx+e \f].
        */
        const Real gaussianPolynomialIntegral(const Real a, const Real b, const Real c, const Real d, const Real e, 
                                              const Real x0, const Real x1) const;
        
        /*! Computes the integral
        \f[ {2\pi}^{-0.5} \int_{a}^{b} p(x) \exp{-0.5*x*x} \mathrm{d}x \f]
        with
        \f[ p(x) = a(x-h)^4+b(x-h)^3+c(x-h)^2+d(x-h)+e \f].
        */
        const Real gaussianShiftedPolynomialIntegral(const Real a, const Real b, const Real c, const Real d, 
                                                     const Real e, const Real h, const Real x0, const Real x1) const;

        const Disposable<Array> yGrid(const Real yStdDevs, const int gridPoints, const Real T=1.0, 
                                      const Real t=0, const Real y=0) const;

        void update() {
            LazyObject::update();
        }

        void performCalculations() const {
            updateSmiles();
            updateNumeraireTabulation();
        }

      protected:
        
        void generateArguments() {
            calculate();
            updateNumeraireTabulation();
            notifyObservers();
        }

      private:

        void initialize();
        void updateSmiles() const;
        void updateNumeraireTabulation() const;

        void makeSwaptionCalibrationPoint(const Date& expiry, const Period& tenor);
        void makeCapletCalibrationPoint(const Date& expiry);
        
        const Real marketSwapRate(const Date& expiry, const CalibrationPoint& p, const Real digitalPrice, 
                                  const Real guess = 0.03) const;
        const Real marketDigitalPrice(const Date& expiry, const CalibrationPoint& p, const Option::Type& type, 
                                      const Real strike) const;

        class ZeroHelper;
        friend class ZeroHelper;
        class ZeroHelper {
            public:
            ZeroHelper(const MarkovFunctional *model,
                       const Date& expiry,
                       const CalibrationPoint& p,
                       const Real marketPrice)
            : model_(model), marketPrice_(marketPrice), expiry_(expiry), p_(p) {}
            double operator()(double strike) const {
                Real modelPrice = model_->marketDigitalPrice(expiry_,p_,Option::Call,strike);
                return modelPrice-marketPrice_;
            };
            const MarkovFunctional *model_;
            const Real marketPrice_;
            const Date& expiry_;
            const CalibrationPoint& p_;
        };

        ModelSettings modelSettings_;
        mutable ModelOutputs modelOutputs_;

        const bool capletCalibrated_;

        boost::shared_ptr<StochasticProcess1D> stateProcess_;

        boost::shared_ptr<Matrix> discreteNumeraire_;
        std::vector<boost::shared_ptr<Interpolation> > numeraire_; 
        // vector of interpolated numeraires in y direction for all calibration times

        Parameter reversion_;
        Parameter& sigma_;
        
        std::vector<Date> volstepdates_;
        std::vector<Time> volsteptimes_;
        Array volsteptimesArray_; // FIXME this is redundant (just a copy of volsteptimes_)
        std::vector<Real> volatilities_;

        Date numeraireDate_;
        Time numeraireTime_;

        Handle<SwaptionVolatilityStructure> swaptionVol_;
        Handle<OptionletVolatilityStructure> capletVol_;

        std::vector<Date> swaptionExpiries_, capletExpiries_;
        std::vector<Period> swaptionTenors_;
        boost::shared_ptr<SwapIndex> swapIndexBase_;
        boost::shared_ptr<IborIndex> iborIndex_;

        mutable std::map<Date,CalibrationPoint> calibrationPoints_;
        std::vector<Real> times_;
        Array y_;

        Array normalIntegralX_;
        Array normalIntegralW_;

    };

    std::ostream& operator<<(std::ostream& out, const MarkovFunctional::ModelOutputs& m);

}


#endif
<|MERGE_RESOLUTION|>--- conflicted
+++ resolved
@@ -208,7 +208,6 @@
 
         // Constructor for a swaption smile calibrated model
         MarkovFunctional(const Handle<YieldTermStructure>& termStructure,
-<<<<<<< HEAD
 						const Real reversion,
 						const std::vector<Date>& volstepdates,
 						const std::vector<Real>& volatilities,
@@ -236,80 +235,47 @@
 
 		const boost::shared_ptr<StochasticProcess1D> stateProcess() const { return stateProcess_; }
 
-		const Real numeraire(const Time t, const Real y=0.0, boost::shared_ptr<Interpolation> discountSpread = boost::shared_ptr<Interpolation>() ) const;
-		const Disposable<Array> numeraire(const Time t, const Array& y , boost::shared_ptr<Interpolation> discountSpread = boost::shared_ptr<Interpolation>() ) const;
-		const Real deflatedZerobond(const Time T, const Time t=0.0, const Real y=0.0, boost::shared_ptr<Interpolation> discountSpread = boost::shared_ptr<Interpolation>() ) const;
-		const Disposable<Array> deflatedZerobond(const Time T, const Time t, const Array& y, boost::shared_ptr<Interpolation> discountSpread = boost::shared_ptr<Interpolation>() ) const;
-
-		const Real zerobond(const Time T, const Time t=0.0, const Real y=0.0, boost::shared_ptr<Interpolation> discountSpread = boost::shared_ptr<Interpolation>()) const;
-		const Real zerobond(const Date& maturity, const Date& referenceDate = Null<Date>(), const Real y=0.0, boost::shared_ptr<Interpolation> discountSpread = boost::shared_ptr<Interpolation>()) const;
-
-		const Real zerobondOption(const Option::Type& type, const Date& expiry, const Date& maturity, const Rate strike, const Date& referenceDate = Null<Date>(), const Real y=0.0, boost::shared_ptr<Interpolation> discountSpread = boost::shared_ptr<Interpolation>() ) const;
+		const Real numeraire(const Time t, const Real y=0.0, 
+                             boost::shared_ptr<Interpolation> discountSpread = boost::shared_ptr<Interpolation>() ) const;
+		const Disposable<Array> numeraire(const Time t, const Array& y , 
+                             boost::shared_ptr<Interpolation> discountSpread = boost::shared_ptr<Interpolation>() ) const;
+		const Real deflatedZerobond(const Time T, const Time t=0.0, const Real y=0.0, 
+                             boost::shared_ptr<Interpolation> discountSpread = boost::shared_ptr<Interpolation>() ) const;
+		const Disposable<Array> deflatedZerobond(const Time T, const Time t, const Array& y, 
+                             boost::shared_ptr<Interpolation> discountSpread = boost::shared_ptr<Interpolation>() ) const;
+
+		const Real zerobond(const Time T, const Time t=0.0, const Real y=0.0, 
+                             boost::shared_ptr<Interpolation> discountSpread = boost::shared_ptr<Interpolation>()) const;
+		const Real zerobond(const Date& maturity, const Date& referenceDate = Null<Date>(), const Real y=0.0, 
+                             boost::shared_ptr<Interpolation> discountSpread = boost::shared_ptr<Interpolation>()) const;
+
+		const Real zerobondOption(const Option::Type& type, const Date& expiry, const Date& maturity, const Rate strike, 
+                                  const Date& referenceDate = Null<Date>(), const Real y=0.0, 
+                                  boost::shared_ptr<Interpolation> discountSpread = boost::shared_ptr<Interpolation>() ) const;
 
 		// spreads to adjust forward and discounting curves can be supplied, they are added in a static manner to the model curve, if given these spreads are expected as continuous zero rates 
-		const Real forwardRate(const Date& fixing, const Date& referenceDate = Null<Date>(), const Real y=0.0,const bool zeroFixingDays=false, boost::shared_ptr<IborIndex> iborIdx = boost::shared_ptr<IborIndex>(), boost::shared_ptr<Interpolation> forwardSpread = boost::shared_ptr<Interpolation>()) const;
-		const Real swapRate(const Date& fixing, const Period& tenor, const Date& referenceDate = Null<Date>(), const Real y=0.0,const bool zeroFixingDays=false, boost::shared_ptr<SwapIndex> swapIdx = boost::shared_ptr<SwapIndex>(), boost::shared_ptr<Interpolation> forwardSpread = boost::shared_ptr<Interpolation>(), boost::shared_ptr<Interpolation> discountSpread = boost::shared_ptr<Interpolation>()) const;
-		const Real swapAnnuity(const Date& fixing, const Period& tenor, const Date& referenceDate = Null<Date>(), const Real y=0.0,const bool zeroFixingDays=false, boost::shared_ptr<SwapIndex> swapIdx = boost::shared_ptr<SwapIndex>(), boost::shared_ptr<Interpolation> discountSpread = boost::shared_ptr<Interpolation>()) const;
-
-		const Real capletPrice(const Option::Type& type, const Date& expiry, const Rate strike, const Date& referenceDate = Null<Date>(), const Real y=0.0, const bool zeroFixingDays=false, boost::shared_ptr<IborIndex> iborIdx = boost::shared_ptr<IborIndex>()) const;
-		const Real swaptionPrice(const Option::Type& type, const Date& expiry, const Period& tenor, const Rate strike, const Date& referenceDate = Null<Date>(), const Real y=0.0, const bool zeroFixingDays=false, boost::shared_ptr<SwapIndex> swapIdx = boost::shared_ptr<SwapIndex>()) const;
-=======
-                        const Real reversion,
-                        const std::vector<Date>& volstepdates,
-                        const std::vector<Real>& volatilities,
-                        const Handle<SwaptionVolatilityStructure>& swaptionVol,
-                        const std::vector<Date>& swaptionExpiries,
-                        const std::vector<Period>& swaptionTenors,
-                        const boost::shared_ptr<SwapIndex>& swapIndexBase,
-                        const MarkovFunctional::ModelSettings& modelSettings = ModelSettings());
-
-        // Constructor for a caplet smile calibrated model
-        MarkovFunctional(const Handle<YieldTermStructure>& termStructure,
-                        const Real reversion,
-                        const std::vector<Date>& volstepdates,
-                        const std::vector<Real>& volatilities,
-                        const Handle<OptionletVolatilityStructure>& capletVol,
-                        const std::vector<Date>& capletExpiries,
-                        const boost::shared_ptr<IborIndex>& iborIndex,
-                        const MarkovFunctional::ModelSettings& modelSettings = ModelSettings());
-
-        const ModelSettings& modelSettings() const { return modelSettings_; }
-        const ModelOutputs& modelOutputs() const;
-
-        const Date& numeraireDate() const { return numeraireDate_; }
-        const Time& numeraireTime() const { return numeraireTime_; }
-
-        const boost::shared_ptr<StochasticProcess1D> stateProcess() const { return stateProcess_; }
-
-        const Real numeraire(const Time t, const Real y=0.0) const;
-        const Disposable<Array> numeraire(const Time t, const Array& y) const;
-        const Real deflatedZerobond(const Time T, const Time t=0.0, const Real y=0.0) const;
-        const Disposable<Array> deflatedZerobond(const Time T, const Time t, const Array& y) const;
-
-        const Real zerobond(const Time T, const Time t=0.0, const Real y=0.0) const;
-        const Real zerobond(const Date& maturity, const Date& referenceDate = Null<Date>(), const Real y=0.0) const;
-
-        const Real zerobondOption(const Option::Type& type, const Date& expiry, const Date& maturity, const Rate strike, 
-                                  const Date& referenceDate = Null<Date>(), const Real y=0.0) const;
-
-        const Real forwardRate(const Date& fixing, const Date& referenceDate = Null<Date>(), const Real y=0.0,
+		const Real forwardRate(const Date& fixing, const Date& referenceDate = Null<Date>(), const Real y=0.0,
+                               const bool zeroFixingDays=false, 
+                               boost::shared_ptr<IborIndex> iborIdx = boost::shared_ptr<IborIndex>(), 
+                               boost::shared_ptr<Interpolation> forwardSpread = boost::shared_ptr<Interpolation>()) const;
+		const Real swapRate(const Date& fixing, const Period& tenor, const Date& referenceDate = Null<Date>(), 
+                            const Real y=0.0,const bool zeroFixingDays=false, 
+                            boost::shared_ptr<SwapIndex> swapIdx = boost::shared_ptr<SwapIndex>(), 
+                            boost::shared_ptr<Interpolation> forwardSpread = boost::shared_ptr<Interpolation>(), 
+                            boost::shared_ptr<Interpolation> discountSpread = boost::shared_ptr<Interpolation>()) const;
+		const Real swapAnnuity(const Date& fixing, const Period& tenor, const Date& referenceDate = Null<Date>(), 
+                               const Real y=0.0,const bool zeroFixingDays=false, 
+                               boost::shared_ptr<SwapIndex> swapIdx = boost::shared_ptr<SwapIndex>(), 
+                               boost::shared_ptr<Interpolation> discountSpread = boost::shared_ptr<Interpolation>()) const;
+
+		const Real capletPrice(const Option::Type& type, const Date& expiry, const Rate strike, 
+                               const Date& referenceDate = Null<Date>(), const Real y=0.0, 
                                const bool zeroFixingDays=false, 
                                boost::shared_ptr<IborIndex> iborIdx = boost::shared_ptr<IborIndex>()) const;
-        const Real swapRate(const Date& fixing, const Period& tenor, const Date& referenceDate = Null<Date>(), 
-                            const Real y=0.0,const bool zeroFixingDays=false, 
-                            boost::shared_ptr<SwapIndex> swapIdx = boost::shared_ptr<SwapIndex>()) const;
-        const Real swapAnnuity(const Date& fixing, const Period& tenor, const Date& referenceDate = Null<Date>(), 
-                               const Real y=0.0,const bool zeroFixingDays=false, 
-                               boost::shared_ptr<SwapIndex> swapIdx = boost::shared_ptr<SwapIndex>()) const;
-
-        const Real capletPrice(const Option::Type& type, const Date& expiry, const Rate strike, 
-                               const Date& referenceDate = Null<Date>(), const Real y=0.0, const bool zeroFixingDays=false, 
-                               boost::shared_ptr<IborIndex> iborIdx = boost::shared_ptr<IborIndex>()) const;
-        
-        const Real swaptionPrice(const Option::Type& type, const Date& expiry, const Period& tenor, const Rate strike, 
-                                 const Date& referenceDate = Null<Date>(), const Real y=0.0, const bool zeroFixingDays=false, 
+		const Real swaptionPrice(const Option::Type& type, const Date& expiry, const Period& tenor, const Rate strike, 
+                                 const Date& referenceDate = Null<Date>(), const Real y=0.0, 
+                                 const bool zeroFixingDays=false, 
                                  boost::shared_ptr<SwapIndex> swapIdx = boost::shared_ptr<SwapIndex>()) const;
->>>>>>> 4d685454
 
         /*! Computes the integral
         \f[ {2\pi}^{-0.5} \int_{a}^{b} p(x) \exp{-0.5*x*x} \mathrm{d}x \f]
