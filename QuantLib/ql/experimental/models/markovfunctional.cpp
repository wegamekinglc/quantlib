/* -*- mode: c++; tab-width: 4; indent-tabs-mode: nil; c-basic-offset: 4 -*- */

/*
 Copyright (C) 2013 Peter Caspers

 This file is part of QuantLib, a free-software/open-source library
 for financial quantitative analysts and developers - http://quantlib.org/

 QuantLib is free software: you can redistribute it and/or modify it
 under the terms of the QuantLib license.  You should have received a
 copy of the license along with this program; if not, please email
 <quantlib-dev@lists.sf.net>. The license is also available online at
 <http://quantlib.org/license.shtml>.

 This program is distributed in the hope that it will be useful, but WITHOUT
 ANY WARRANTY; without even the implied warranty of MERCHANTABILITY or FITNESS
 FOR A PARTICULAR PURPOSE.  See the license for more details.
*/

#include <ql/experimental/models/markovfunctional.hpp>
#include <ql/experimental/models/smilesectionutils.hpp>

namespace QuantLib {

<<<<<<< HEAD
    MarkovFunctional::MarkovFunctional(const Handle<YieldTermStructure>& termStructure,
                        const Real reversion,
                        const std::vector<Date>& volstepdates,
                        const std::vector<Real>& volatilities,
                        const Handle<SwaptionVolatilityStructure>& swaptionVol,
                        const std::vector<Date>& swaptionExpiries,
                        const std::vector<Period>& swaptionTenors,
                        const boost::shared_ptr<SwapIndex>& swapIndexBase,
                        const MarkovFunctional::ModelSettings& modelSettings) :
    Gaussian1dModel(termStructure), CalibratedModel(1), modelSettings_(modelSettings), capletCalibrated_(false),
        reversion_(ConstantParameter(reversion, NoConstraint())),sigma_(arguments_[0]), volstepdates_(volstepdates),
        volatilities_(volatilities), swaptionVol_(swaptionVol),
        capletVol_(Handle<OptionletVolatilityStructure>()),
        swaptionExpiries_(swaptionExpiries), capletExpiries_(std::vector<Date>()), swaptionTenors_(swaptionTenors),
        swapIndexBase_(swapIndexBase), iborIndex_(swapIndexBase->iborIndex())
    {

        QL_REQUIRE(swaptionExpiries.size()==swaptionTenors.size(),"number of swaption expiries (" << 
                   swaptionExpiries.size() << ") is differnt from number of swaption tenors (" << 
                   swaptionTenors.size() << ")");
        QL_REQUIRE(swaptionExpiries.size()>=1,"need at least one swaption expiry to calibrate numeraire");
        QL_REQUIRE(!termStructure.empty(),"yield term structure handle is empty");
        QL_REQUIRE(!swaptionVol.empty(),"swaption volatility structure is empty");
=======
    MarkovFunctional::MarkovFunctional(
        const Handle<YieldTermStructure> &termStructure, const Real reversion,
        const std::vector<Date> &volstepdates,
        const std::vector<Real> &volatilities,
        const Handle<SwaptionVolatilityStructure> &swaptionVol,
        const std::vector<Date> &swaptionExpiries,
        const std::vector<Period> &swaptionTenors,
        const boost::shared_ptr<SwapIndex> &swapIndexBase,
        const MarkovFunctional::ModelSettings &modelSettings)
        : Gaussian1dModel(termStructure), CalibratedModel(1),
          modelSettings_(modelSettings), capletCalibrated_(false),
          reversion_(ConstantParameter(reversion, NoConstraint())),
          sigma_(arguments_[0]), volstepdates_(volstepdates),
          volatilities_(volatilities), swaptionVol_(swaptionVol),
          capletVol_(Handle<OptionletVolatilityStructure>()),
          swaptionExpiries_(swaptionExpiries),
          capletExpiries_(std::vector<Date>()), swaptionTenors_(swaptionTenors),
          swapIndexBase_(swapIndexBase),
          iborIndex_(swapIndexBase->iborIndex()) {

        QL_REQUIRE(swaptionExpiries.size() == swaptionTenors.size(),
                   "number of swaption expiries ("
                       << swaptionExpiries.size()
                       << ") is differnt from number of swaption tenors ("
                       << swaptionTenors.size() << ")");
        QL_REQUIRE(swaptionExpiries.size() >= 1,
                   "need at least one swaption expiry to calibrate numeraire");
        QL_REQUIRE(!termStructure.empty(),
                   "yield term structure handle is empty");
        QL_REQUIRE(!swaptionVol.empty(),
                   "swaption volatility structure is empty");
>>>>>>> e220ec24
        modelSettings_.validate();
        initialize();
    }

<<<<<<< HEAD
    MarkovFunctional::MarkovFunctional(const Handle<YieldTermStructure>& termStructure,
                        const Real reversion,
                        const std::vector<Date>& volstepdates,
                        const std::vector<Real>& volatilities,
                        const Handle<OptionletVolatilityStructure>& capletVol,
                        const std::vector<Date>& capletExpiries,
                        const boost::shared_ptr<IborIndex>& iborIndex,
                        const MarkovFunctional::ModelSettings& modelSettings) :
    Gaussian1dModel(termStructure), CalibratedModel(1),
        modelSettings_(modelSettings), capletCalibrated_(true),
        reversion_(ConstantParameter(reversion, NoConstraint())),sigma_(arguments_[0]),
        volstepdates_(volstepdates), volatilities_(volatilities),
        swaptionVol_(Handle<SwaptionVolatilityStructure>()), capletVol_(capletVol),
        swaptionExpiries_(std::vector<Date>()), capletExpiries_(capletExpiries), swaptionTenors_(std::vector<Period>()),
        iborIndex_(iborIndex)
      {

        QL_REQUIRE(capletExpiries.size()>=1,"need at least one caplet expiry to calibrate numeraire");
        QL_REQUIRE(!termStructure.empty(),"yield term structure handle is empty");
        QL_REQUIRE(!capletVol.empty(),"caplet volatility structure is empty");
=======
    MarkovFunctional::MarkovFunctional(
        const Handle<YieldTermStructure> &termStructure, const Real reversion,
        const std::vector<Date> &volstepdates,
        const std::vector<Real> &volatilities,
        const Handle<OptionletVolatilityStructure> &capletVol,
        const std::vector<Date> &capletExpiries,
        const boost::shared_ptr<IborIndex> &iborIndex,
        const MarkovFunctional::ModelSettings &modelSettings)
        : Gaussian1dModel(termStructure), CalibratedModel(1),
          modelSettings_(modelSettings), capletCalibrated_(true),
          reversion_(ConstantParameter(reversion, NoConstraint())),
          sigma_(arguments_[0]), volstepdates_(volstepdates),
          volatilities_(volatilities),
          swaptionVol_(Handle<SwaptionVolatilityStructure>()),
          capletVol_(capletVol), swaptionExpiries_(std::vector<Date>()),
          capletExpiries_(capletExpiries),
          swaptionTenors_(std::vector<Period>()), iborIndex_(iborIndex) {

        QL_REQUIRE(capletExpiries.size() >= 1,
                   "need at least one caplet expiry to calibrate numeraire");
        QL_REQUIRE(!termStructure.empty(),
                   "yield term structure handle is empty");
        QL_REQUIRE(!capletVol.empty(), "caplet volatility structure is empty");
>>>>>>> e220ec24
        modelSettings_.validate();
        initialize();
    }

    void MarkovFunctional::initialize() {

        QL_MFMESSAGE(modelOutputs_, "initializing");
        modelOutputs_.dirty_ = true;

        modelOutputs_.settings_ = modelSettings_;

        GaussHermiteIntegration gaussHermite(
            modelSettings_.gaussHermitePoints_);
        normalIntegralX_ = gaussHermite.x();
        normalIntegralW_ = gaussHermite.weights();
        for (Size i = 0; i < normalIntegralX_.size(); i++) {
            normalIntegralW_[i] *=
                exp(-normalIntegralX_[i] * normalIntegralX_[i]) * M_1_SQRTPI;
            normalIntegralX_[i] *= M_SQRT2;
        }

        volsteptimes_.clear();
        volsteptimesArray_ = Array(volstepdates_.size());
        int j = 0;
        for (std::vector<Date>::const_iterator i = volstepdates_.begin();
             i != volstepdates_.end(); i++, j++) {
            volsteptimes_.push_back(termStructure()->timeFromReference(*i));
            volsteptimesArray_[j] = volsteptimes_[j];
            if (j == 0)
                QL_REQUIRE(volsteptimes_[0] > 0.0,
                           "volsteptimes must be positive (" << volsteptimes_[0]
                                                             << ")");
            else
                QL_REQUIRE(volsteptimes_[j] > volsteptimes_[j - 1],
                           "volsteptimes must be strictly increasing ("
                               << volsteptimes_[j - 1] << "@" << (j - 1) << ", "
                               << volsteptimes_[j] << "@" << j << ")");
        }
<<<<<<< HEAD
        
        std::vector<Date>::const_iterator i;
        if(capletCalibrated_) {
            for(i = capletExpiries_.begin() ; i != capletExpiries_.end() ; i++) {
                makeCapletCalibrationPoint(*i);
            }
        }
        else {
            std::vector<Period>::const_iterator j;
            for(i = swaptionExpiries_.begin(),  j = swaptionTenors_.begin(); i != swaptionExpiries_.end() ; i++,j++) {
                makeSwaptionCalibrationPoint(*i,*j);
=======

        std::vector<Date>::const_iterator i;
        if (capletCalibrated_) {
            for (i = capletExpiries_.begin(); i != capletExpiries_.end(); i++) {
                makeCapletCalibrationPoint(*i);
            }
        } else {
            std::vector<Period>::const_iterator j;
            for (i = swaptionExpiries_.begin(), j = swaptionTenors_.begin();
                 i != swaptionExpiries_.end(); i++, j++) {
                makeSwaptionCalibrationPoint(*i, *j);
>>>>>>> e220ec24
            }
        }

        bool done;
        numeraireDate_ = Date::minDate();
        do {
            Date numeraireKnown = numeraireDate_;
            done = true;
            for (std::map<Date, CalibrationPoint>::reverse_iterator i =
                     calibrationPoints_.rbegin();
                 i != calibrationPoints_.rend() && done; i++) {
                if (i->second.paymentDates_.back() > numeraireDate_) {
                    numeraireDate_ = i->second.paymentDates_.back();
                    numeraireKnown = i->second.paymentDates_.back();
                    if (i != calibrationPoints_.rbegin()) {
                        done = false;
                    }
                }
                // Inlining this into the loop condition causes
                // a bogus compilation error wih g++ 4.0.1 on Mac OS X
                std::vector<Date>::const_reverse_iterator rend =
                    i->second.paymentDates_.rend();
                for (std::vector<Date>::const_reverse_iterator j =
                         i->second.paymentDates_.rbegin();
                     j != rend && done; j++) {
                    if (*j < numeraireKnown) {
                        if (capletCalibrated_) {
                            makeCapletCalibrationPoint(*j);
                            done = false;
                            break;
                        } else {
                            UpRounding rounder(0);
                            makeSwaptionCalibrationPoint(
                                *j,
                                Period(
                                    static_cast<Integer>(rounder(
                                        (swapIndexBase_->dayCounter()
                                             .yearFraction(*j, numeraireKnown) -
                                         0.5 / 365) *
                                        12.0)),
                                    Months));
                            done = false;
                            break;
                        }
                    }
                }
                if (done) {
                    numeraireKnown = i->first;
                }
            }
        } while (!done);

        numeraireTime_ = termStructure()->timeFromReference(numeraireDate_);

        times_.clear();
        times_.push_back(0.0);

        modelOutputs_.expiries_.clear();
        modelOutputs_.tenors_.clear();
        for (std::map<Date, CalibrationPoint>::iterator k =
                 calibrationPoints_.begin();
             k != calibrationPoints_.end(); k++) {
            times_.push_back(termStructure()->timeFromReference(k->first));
            modelOutputs_.expiries_.push_back(k->first);
            modelOutputs_.tenors_.push_back(k->second.tenor_);
        }
        times_.push_back(numeraireTime_);

        QL_REQUIRE(volatilities_.size() == volsteptimes_.size() + 1,
                   "there must be n+1 volatilities ("
                       << volatilities_.size()
                       << ") for n volatility step times ("
                       << volsteptimes_.size() << ")");
        sigma_ =
            PiecewiseConstantParameter(volsteptimes_, PositiveConstraint());
        for (Size i = 0; i < sigma_.size(); i++) {
            sigma_.setParam(i, volatilities_[i]);
        }

        stateProcess_ = boost::shared_ptr<MfStateProcess>(new MfStateProcess(
            reversion_(0.0), volsteptimesArray_, sigma_.params()));

        y_ = yGrid(modelSettings_.yStdDevs_, modelSettings_.yGridPoints_);

        discreteNumeraire_ = boost::shared_ptr<Matrix>(new Matrix(
            times_.size(), 2 * modelSettings_.yGridPoints_ + 1, 1.0));
        for (Size i = 0; i < times_.size(); i++) {
            boost::shared_ptr<Interpolation> numInt(new CubicInterpolation(
                y_.begin(), y_.end(), discreteNumeraire_->row_begin(i),
                CubicInterpolation::Spline, true, CubicInterpolation::Lagrange,
                0.0, CubicInterpolation::Lagrange, 0.0));
            numInt->enableExtrapolation();
            numeraire_.push_back(numInt);
        }

        LazyObject::registerWith(termStructure());
        if (!swaptionVol_.empty())
            LazyObject::registerWith(swaptionVol_);
        if (!capletVol_.empty())
            LazyObject::registerWith(capletVol_);
    }

    void MarkovFunctional::makeSwaptionCalibrationPoint(const Date &expiry,
                                                        const Period &tenor) {

        QL_REQUIRE(calibrationPoints_.count(expiry) == 0,
                   "swaption expiry ("
                       << expiry
                       << ") occurs more than once in calibration set");

        CalibrationPoint p;
        p.isCaplet_ = false;
        p.tenor_ = tenor;

        SwapIndex tmpIndex(
            swapIndexBase_->familyName(), tenor, swapIndexBase_->fixingDays(),
            swapIndexBase_->currency(), swapIndexBase_->fixingCalendar(),
            swapIndexBase_->fixedLegTenor(),
            swapIndexBase_->fixedLegConvention(), swapIndexBase_->dayCounter(),
            swapIndexBase_->iborIndex());
        boost::shared_ptr<VanillaSwap> underlying =
            tmpIndex.underlyingSwap(expiry);
        Schedule sched = underlying->fixedSchedule();
        Calendar cal = sched.calendar();
        BusinessDayConvention bdc = underlying->paymentConvention();
<<<<<<< HEAD
        
        for(unsigned int k=1; k<sched.size(); k++) {
            p.yearFractions_.push_back(swapIndexBase_->dayCounter().yearFraction( k==1 ? expiry : 
                                                                               sched.date(k-1),sched.date(k)));
            p.paymentDates_.push_back(cal.adjust(sched.date(k),bdc));
        }
        calibrationPoints_[expiry]=p;
=======
>>>>>>> e220ec24

        for (unsigned int k = 1; k < sched.size(); k++) {
            p.yearFractions_.push_back(
                swapIndexBase_->dayCounter().yearFraction(
                    k == 1 ? expiry : sched.date(k - 1), sched.date(k)));
            p.paymentDates_.push_back(cal.adjust(sched.date(k), bdc));
        }
        calibrationPoints_[expiry] = p;
    }

    void MarkovFunctional::makeCapletCalibrationPoint(const Date &expiry) {

        QL_REQUIRE(
            calibrationPoints_.count(expiry) == 0,
            "caplet expiry (" << expiry
                              << ") occurs more than once in calibration set");

        CalibrationPoint p;
        p.isCaplet_ = true;
        // p.expiry_ = expiry;
        p.tenor_ = iborIndex_->tenor();
        Date valueDate = iborIndex_->valueDate(expiry);
        Date endDate = iborIndex_->fixingCalendar().advance(
            valueDate, iborIndex_->tenor(), iborIndex_->businessDayConvention(),
            iborIndex_->endOfMonth());
        // FIXME Here we should use a calculation date calendar ?
        p.paymentDates_.push_back(endDate);
<<<<<<< HEAD
        p.yearFractions_.push_back(iborIndex_->dayCounter().yearFraction(expiry,endDate));
        // adjust the first period to start on expiry
        calibrationPoints_[expiry]=p;

=======
        p.yearFractions_.push_back(
            iborIndex_->dayCounter().yearFraction(expiry, endDate));
        // adjust the first period to start on expiry
        calibrationPoints_[expiry] = p;
>>>>>>> e220ec24
    }

    void MarkovFunctional::updateSmiles() const {

        QL_MFMESSAGE(modelOutputs_, "updating smiles");
        modelOutputs_.dirty_ = true;

        for (std::map<Date, CalibrationPoint>::reverse_iterator i =
                 calibrationPoints_.rbegin();
             i != calibrationPoints_.rend(); i++) {

            boost::shared_ptr<SmileSection> smileSection;
            if (i->second.isCaplet_) {
                i->second.annuity_ =
                    i->second.yearFractions_[0] *
                    termStructure()->discount(i->second.paymentDates_[0], true);
                i->second.atm_ = (termStructure()->discount(i->first, true) -
                                  termStructure()->discount(
                                      i->second.paymentDates_[0], true)) /
                                 i->second.annuity_;
                smileSection = capletVol_->smileSection(i->first, true);
            } else {
                Real annuity = 0.0;
                for (unsigned int k = 0; k < i->second.paymentDates_.size();
                     k++) {
                    annuity += i->second.yearFractions_[k] *
                               termStructure()->discount(
                                   i->second.paymentDates_[k], true);
                }
                i->second.annuity_ = annuity;
                i->second.atm_ = (termStructure()->discount(i->first, true) -
                                  termStructure()->discount(
                                      i->second.paymentDates_.back(), true)) /
                                 annuity;
                smileSection = swaptionVol_->smileSection(
                    i->first, i->second.tenor_, true);
            }

            i->second.rawSmileSection_ = boost::shared_ptr<SmileSection>(
                new AtmSmileSection(smileSection, i->second.atm_));

            if (modelSettings_.adjustments_ & ModelSettings::KahaleSmile) {

<<<<<<< HEAD
                i->second.smileSection_ = boost::shared_ptr<KahaleSmileSection>(new KahaleSmileSection(
                      i->second.rawSmileSection_, i->second.atm_,
                      (modelSettings_.adjustments_ & ModelSettings::KahaleInterpolation) != 0,
                      (modelSettings_.adjustments_ & ModelSettings::SmileExponentialExtrapolation) != 0,
                      (modelSettings_.adjustments_ & ModelSettings::SmileDeleteArbitragePoints) != 0,
                      modelSettings_.smileMoneynessCheckpoints_,
                      modelSettings_.digitalGap_));

            } else {

                if (modelSettings_.adjustments_ & ModelSettings::SabrSmile) {

                    SmileSectionUtils ssutils(
                        *i->second.rawSmileSection_,
                        modelSettings_.smileMoneynessCheckpoints_);
                    std::vector<Real> k = ssutils.strikeGrid();
                    k.erase(k.begin()); // the first strike is zero which we do
                                        // not want in the sabr calibration
                    QL_REQUIRE(
                        k.size() >= 4,
                        "for sabr calibration at least 4 points are needed (is "
                            << k.size() << ")");
                    std::vector<Real> v;
                    for (Size j = 0; j < k.size(); j++) {
                        v.push_back(
                                    i->second.rawSmileSection_->volatility(k[j]));
                    }

                    // TODO should we fix beta to avoid numerical instabilities
                    // during calibration ?
                    boost::shared_ptr<SabrInterpolatedSmileSection>
                    sabrSection(new SabrInterpolatedSmileSection(
                        i->first, i->second.atm_, k, false,
                        i->second.rawSmileSection_->volatility(i->second.atm_),
                        v, 0.03, 0.80, 0.50, 0.00, false, false, false, false));

                    // we make the sabr section arbitrage free by superimposing
                    // a kahalesection

                    i->second.smileSection_ = boost::shared_ptr<
                        KahaleSmileSection>(new KahaleSmileSection(
                        sabrSection, i->second.atm_, false,
                        (modelSettings_.adjustments_ &
                         ModelSettings::SmileExponentialExtrapolation) != 0,
                        (modelSettings_.adjustments_ &
                         ModelSettings::SmileDeleteArbitragePoints) != 0,
                        modelSettings_.smileMoneynessCheckpoints_,
                        modelSettings_.digitalGap_));

                } else { // no smile pretreatment

                    i->second.smileSection_ = i->second.rawSmileSection_;

                }
=======
                i->second.smileSection_ = boost::shared_ptr<KahaleSmileSection>(
                    new KahaleSmileSection(
                        i->second.rawSmileSection_, i->second.atm_,
                        (modelSettings_.adjustments_ &
                         ModelSettings::KahaleInterpolation) != 0,
                        (modelSettings_.adjustments_ &
                         ModelSettings::SmileExponentialExtrapolation) != 0,
                        (modelSettings_.adjustments_ &
                         ModelSettings::SmileDeleteArbitragePoints) != 0,
                        modelSettings_.smileMoneynessCheckpoints_,
                        modelSettings_.digitalGap_));

            } else {
>>>>>>> e220ec24

                if (modelSettings_.adjustments_ & ModelSettings::SabrSmile) {

                    SmileSectionUtils ssutils(
                        *i->second.rawSmileSection_,
                        modelSettings_.smileMoneynessCheckpoints_);
                    std::vector<Real> k = ssutils.strikeGrid();
                    k.erase(k.begin()); // the first strike is zero which we do
                                        // not want in the sabr calibration
                    QL_REQUIRE(
                        k.size() >= 4,
                        "for sabr calibration at least 4 points are needed (is "
                            << k.size() << ")");
                    std::vector<Real> v;
                    for (Size j = 0; j < k.size(); j++) {
                        v.push_back(
                            i->second.rawSmileSection_->volatility(k[j]));
                    }

                    // TODO should we fix beta to avoid numerical instabilities
                    // during calibration ?
                    boost::shared_ptr<SabrInterpolatedSmileSection>
                    sabrSection(new SabrInterpolatedSmileSection(
                        i->first, i->second.atm_, k, false,
                        i->second.rawSmileSection_->volatility(i->second.atm_),
                        v, 0.03, 0.80, 0.50, 0.00, false, false, false, false));

                    // we make the sabr section arbitrage free by superimposing
                    // a kahalesection

                    i->second.smileSection_ = boost::shared_ptr<
                        KahaleSmileSection>(new KahaleSmileSection(
                        sabrSection, i->second.atm_, false,
                        (modelSettings_.adjustments_ &
                         ModelSettings::SmileExponentialExtrapolation) != 0,
                        (modelSettings_.adjustments_ &
                         ModelSettings::SmileDeleteArbitragePoints) != 0,
                        modelSettings_.smileMoneynessCheckpoints_,
                        modelSettings_.digitalGap_));

                } else { // no smile pretreatment

                    i->second.smileSection_ = i->second.rawSmileSection_;
                }
            }

<<<<<<< HEAD
			i->second.minRateDigital_ = i->second.smileSection_->digitalOptionPrice(modelSettings_.lowerRateBound_,Option::Call,i->second.annuity_,modelSettings_.digitalGap_);
			i->second.maxRateDigital_ = i->second.smileSection_->digitalOptionPrice(modelSettings_.upperRateBound_,Option::Call,i->second.annuity_,modelSettings_.digitalGap_);

            // output smile for testing
            // boost::shared_ptr<SmileSection> sec1 = i->second.rawSmileSection_;
            // boost::shared_ptr<KahaleSmileSection> sec2 =
            //     boost::dynamic_pointer_cast<KahaleSmileSection>(i->second.smileSection_);
            // const std::vector<double> &money = modelSettings_.smileMoneynessCheckpoints_;
            // SmileSectionUtils sutils(*sec1, money);
            // std::cout
            //     << "-------------------------------------------------------------------"
            //     << std::endl;
            // std::cout << "Smile for expiry " << i->first << " tenor " << i->second.tenor_
            //           << " atm is " << i->second.atm_ << std::endl;
            // std::cout << "Arbitrage free region " << sutils.arbitragefreeRegion().first
            //           << " ... " << sutils.arbitragefreeRegion().second << std::endl;
            // if (sec2)
            //     std::cout << "Kahale core region    " << sec2->leftCoreStrike()
            //               << " ... " << sec2->rightCoreStrike() << std::endl;
            // std::cout << "strike;rawVol;rawVar;rawCall;Call;rawDigial;Digital;"
=======
            i->second.minRateDigital_ =
                i->second.smileSection_->digitalOptionPrice(
                    modelSettings_.lowerRateBound_, Option::Call,
                    i->second.annuity_, modelSettings_.digitalGap_);
            i->second.maxRateDigital_ =
                i->second.smileSection_->digitalOptionPrice(
                    modelSettings_.upperRateBound_, Option::Call,
                    i->second.annuity_, modelSettings_.digitalGap_);

            // output smile for testing
            // boost::shared_ptr<SmileSection> sec1 =
            // i->second.rawSmileSection_;
            // boost::shared_ptr<KahaleSmileSection> sec2 =
            //     boost::dynamic_pointer_cast<KahaleSmileSection>(i->second.smileSection_);
            // const std::vector<double> &money =
            // modelSettings_.smileMoneynessCheckpoints_;
            // SmileSectionUtils sutils(*sec1, money);
            // std::cout
            //     <<
            // "-------------------------------------------------------------------"
            //     << std::endl;
            // std::cout << "Smile for expiry " << i->first << " tenor " <<
            // i->second.tenor_
            //           << " atm is " << i->second.atm_ << std::endl;
            // std::cout << "Arbitrage free region " <<
            // sutils.arbitragefreeRegion().first
            //           << " ... " << sutils.arbitragefreeRegion().second <<
            // std::endl;
            // if (sec2)
            //     std::cout << "Kahale core region    " <<
            // sec2->leftCoreStrike()
            //               << " ... " << sec2->rightCoreStrike() << std::endl;
            // std::cout <<
            // "strike;rawVol;rawVar;rawCall;Call;rawDigial;Digital;"
>>>>>>> e220ec24
            //     "rawDensity;Density;callDiff;Arb" << std::endl;
            // Real strike = 0.00001;
            // while (strike <= 0.20 + 1E-8) {
            //     std::cout << strike << ";" << sec1->volatility(strike) << ";"
<<<<<<< HEAD
            //               << sec1->variance(strike) << ";" << sec1->optionPrice(strike)
            //               << ";" << (sec2 ? sec2->optionPrice(strike) : 0.0) << ";"
            //               << sec1->digitalOptionPrice(strike) << ";"
            //               << (sec2 ? sec2->digitalOptionPrice(strike) : 0.0) << ";"
            //               << sec1->density(strike) << ";"
            //               << (sec2 ? sec2->density(strike) : 0.0) << ";"
            //               << (sec2
            //                   ? sec1->optionPrice(strike) - sec2->optionPrice(strike)
            //                   : 0.0) << ";" << ((sec2 ? sec2->density(strike)
            //                                      : sec1->density(strike)) < 0.0
=======
            //               << sec1->variance(strike) << ";" <<
            // sec1->optionPrice(strike)
            //               << ";" << (sec2 ? sec2->optionPrice(strike) : 0.0)
            // << ";"
            //               << sec1->digitalOptionPrice(strike) << ";"
            //               << (sec2 ? sec2->digitalOptionPrice(strike) : 0.0)
            // << ";"
            //               << sec1->density(strike) << ";"
            //               << (sec2 ? sec2->density(strike) : 0.0) << ";"
            //               << (sec2
            //                   ? sec1->optionPrice(strike) -
            // sec2->optionPrice(strike)
            //                   : 0.0) << ";" << ((sec2 ? sec2->density(strike)
            //                                      : sec1->density(strike)) <
            // 0.0
>>>>>>> e220ec24
            //                                     ? "**********"
            //                                     : "") << std::endl;
            //     strike += 0.0010;
            // }
            // std::cout
<<<<<<< HEAD
            //     << "-------------------------------------------------------------------"
=======
            //     <<
            // "-------------------------------------------------------------------"
>>>>>>> e220ec24
            //     << std::endl;
            // end output smile
        }
    }

    void MarkovFunctional::updateNumeraireTabulation() const {

        QL_MFMESSAGE(modelOutputs_, "updating numeraire tabulation");
        modelOutputs_.dirty_ = true;

        modelOutputs_.adjustmentFactors_.clear();
        modelOutputs_.digitalsAdjustmentFactors_.clear();

        int idx = times_.size() - 2;

        for (std::map<Date, CalibrationPoint>::reverse_iterator
                 i = calibrationPoints_.rbegin();
             i != calibrationPoints_.rend(); i++, idx--) {

            Array discreteDeflatedAnnuities(y_.size(), 0.0);
            Array deflatedFinalPayments;

<<<<<<< HEAD
            Real numeraire0=termStructure()->discount(numeraireTime_,true);
            Real normalization=termStructure()->discount(times_[idx],true) / numeraire0;

            for(unsigned int k=0;k<i->second.paymentDates_.size();k++) {
                deflatedFinalPayments = deflatedZerobondArray(termStructure()->timeFromReference(i->second.paymentDates_[k]),
                                                         times_[idx],y_);
                discreteDeflatedAnnuities += deflatedFinalPayments*i->second.yearFractions_[k];
=======
            Real numeraire0 = termStructure()->discount(numeraireTime_, true);
            Real normalization =
                termStructure()->discount(times_[idx], true) / numeraire0;

            for (unsigned int k = 0; k < i->second.paymentDates_.size(); k++) {
                deflatedFinalPayments =
                    deflatedZerobondArray(termStructure()->timeFromReference(
                                              i->second.paymentDates_[k]),
                                          times_[idx], y_);
                discreteDeflatedAnnuities +=
                    deflatedFinalPayments * i->second.yearFractions_[k];
>>>>>>> e220ec24
            }

            CubicInterpolation deflatedAnnuities(
                y_.begin(), y_.end(), discreteDeflatedAnnuities.begin(),
                CubicInterpolation::Spline, true, CubicInterpolation::Lagrange,
                0.0, CubicInterpolation::Lagrange, 0.0);
            deflatedAnnuities.enableExtrapolation();

            Real digitalsCorrectionFactor = 1.0;
            modelOutputs_.digitalsAdjustmentFactors_.insert(
                modelOutputs_.digitalsAdjustmentFactors_.begin(),
                digitalsCorrectionFactor);

            Real digital = 0.0, swapRate, swapRate0;

            for (int c = 0;
                 c == 0 || (c == 1 && (modelSettings_.adjustments_ &
                                       ModelSettings::AdjustDigitals));
                 c++) {

                if (c == 1) {
                    digitalsCorrectionFactor = i->second.annuity_ / digital;
                    modelOutputs_.digitalsAdjustmentFactors_.front() =
                        digitalsCorrectionFactor;
                }

                digital = 0.0;
                swapRate0 =
                    modelSettings_.upperRateBound_ / 2.0; // initial guess
                for (int j = y_.size() - 1; j >= 0; j--) {

                    Real integral = 0.0;

                    if (j == (int)(y_.size() - 1)) {
                        if ((modelSettings_.adjustments_ &
                             ModelSettings::NoPayoffExtrapolation) == 0) {
                            if ((modelSettings_.adjustments_ &
                                 ModelSettings::ExtrapolatePayoffFlat) != 0) {
                                integral = gaussianShiftedPolynomialIntegral(
                                    0.0, 0.0, 0.0, 0.0,
                                    discreteDeflatedAnnuities[j - 1], y_[j - 1],
                                    y_[j], 100.0);
                            } else {
                                Real ca =
                                    deflatedAnnuities.aCoefficients()[j - 1];
                                Real cb =
                                    deflatedAnnuities.bCoefficients()[j - 1];
                                Real cc =
                                    deflatedAnnuities.cCoefficients()[j - 1];
                                integral = gaussianShiftedPolynomialIntegral(
                                    0.0, cc, cb, ca,
                                    discreteDeflatedAnnuities[j - 1], y_[j - 1],
                                    y_[j], 100.0);
                            }
                        }
                    } else {
                        Real ca = deflatedAnnuities.aCoefficients()[j];
                        Real cb = deflatedAnnuities.bCoefficients()[j];
                        Real cc = deflatedAnnuities.cCoefficients()[j];
                        integral = gaussianShiftedPolynomialIntegral(
                            0.0, cc, cb, ca, discreteDeflatedAnnuities[j],
                            y_[j], y_[j], y_[j + 1]);
                    }

                    if (integral < 0) {
                        QL_MFMESSAGE(modelOutputs_,
                                     "WARNING: integral for digitalPrice is "
                                     "negative for j="
                                         << j << " (" << integral
                                         << ") --- reset it to zero.");
                        integral = 0.0;
                    }

                    digital += integral * numeraire0 * digitalsCorrectionFactor;

                    if (digital >= i->second.minRateDigital_)
                        swapRate = modelSettings_.lowerRateBound_;
                    else {
                        if (digital <= i->second.maxRateDigital_)
                            swapRate = modelSettings_.upperRateBound_;
                        else {
                            swapRate = marketSwapRate(i->first, i->second,
                                                      digital, swapRate0);
                            if (j < (int)y_.size() - 1 &&
                                swapRate > swapRate0) {
                                QL_MFMESSAGE(
                                    modelOutputs_,
                                    "WARNING: swap rate is decreasing in y for "
                                    "t="
                                        << times_[idx] << ", j=" << j
                                        << " (y, swap rate) is (" << y_[j]
                                        << "," << swapRate
                                        << ") but for j=" << j + 1 << " it is ("
                                        << y_[j + 1] << "," << swapRate0
                                        << ") --- reset rate to " << swapRate0
                                        << " in node j=" << j);
                                swapRate = swapRate0;
                            }
                        }
                    }
                    swapRate0 = swapRate;
                    Real numeraire =
                        1.0 / (swapRate * discreteDeflatedAnnuities[j] +
                               deflatedFinalPayments[j]);
                    (*discreteNumeraire_)[idx][j] = numeraire * normalization;
                }
            }

            if (modelSettings_.adjustments_ & ModelSettings::AdjustYts) {
                numeraire_[idx]->update();
                Real modelDeflatedZerobond = deflatedZerobond(times_[idx], 0.0);
                Real marketDeflatedZerobond =
                    termStructure()->discount(times_[idx], true) /
                    termStructure()->discount(numeraireTime_, true);
                for (int j = y_.size() - 1; j >= 0; j--) {
                    (*discreteNumeraire_)[idx][j] *=
                        modelDeflatedZerobond / marketDeflatedZerobond;
                }
                modelOutputs_.adjustmentFactors_.insert(
                    modelOutputs_.adjustmentFactors_.begin(),
                    modelDeflatedZerobond / marketDeflatedZerobond);
            } else {
                modelOutputs_.adjustmentFactors_.insert(
                    modelOutputs_.adjustmentFactors_.begin(), 1.0);
            }

            numeraire_[idx]->update();
        }
    }

    const MarkovFunctional::ModelOutputs &
    MarkovFunctional::modelOutputs() const {

        if (modelOutputs_.dirty_) {

            calculate();

            // yield term structure
            modelOutputs_.marketZerorate_.clear();
            modelOutputs_.modelZerorate_.clear();
<<<<<<< HEAD
            for(Size i=1;i<times_.size()-1;i++) {
                modelOutputs_.marketZerorate_.push_back(termStructure()->zeroRate(
                                                                times_[i],QuantLib::Continuous,QuantLib::Annual));
                modelOutputs_.modelZerorate_.push_back( -std::log( zerobond(times_[i]) ) / times_[i]);
=======
            for (Size i = 1; i < times_.size() - 1; i++) {
                modelOutputs_.marketZerorate_.push_back(
                    termStructure()->zeroRate(times_[i], QuantLib::Continuous,
                                              QuantLib::Annual));
                modelOutputs_.modelZerorate_.push_back(
                    -std::log(zerobond(times_[i])) / times_[i]);
>>>>>>> e220ec24
            }

            // volatility surface
            modelOutputs_.smileStrikes_.clear();
            modelOutputs_.marketCallPremium_.clear();
            modelOutputs_.marketPutPremium_.clear();
            modelOutputs_.modelCallPremium_.clear();
            modelOutputs_.modelPutPremium_.clear();
            modelOutputs_.marketVega_.clear();
            modelOutputs_.marketRawCallPremium_.clear();
            modelOutputs_.marketRawPutPremium_.clear();

            for (std::map<Date, CalibrationPoint>::iterator i =
                     calibrationPoints_.begin();
                 i != calibrationPoints_.end(); i++) {
                modelOutputs_.atm_.push_back(i->second.atm_);
                modelOutputs_.annuity_.push_back(i->second.annuity_);
                boost::shared_ptr<SmileSection> sec = i->second.smileSection_;
                boost::shared_ptr<SmileSection> rawSec =
                    i->second.rawSmileSection_;
                SmileSectionUtils ssutils(
                    *sec, modelSettings_.smileMoneynessCheckpoints_,
                    i->second.atm_);
                std::vector<Real> money = ssutils.moneyGrid();
                std::vector<Real> strikes, marketCall, marketPut, modelCall,
                    modelPut, marketVega, marketRawCall, marketRawPut;
                for (Size j = 0; j < money.size(); j++) {
                    strikes.push_back(money[j] * i->second.atm_);
                    try {
                        marketRawCall.push_back(rawSec->optionPrice(
                            strikes[j], Option::Call, i->second.annuity_));
                        marketRawPut.push_back(rawSec->optionPrice(
                            strikes[j], Option::Put, i->second.annuity_));
                    }
                    catch (QuantLib::Error) {
                        // the smile section might not be able to output an
                        // option price because it has no atm level
                        marketRawCall.push_back(0.0);
                        marketRawPut.push_back(0.0);
                    }
<<<<<<< HEAD
                    marketCall.push_back(sec->optionPrice(strikes[j],Option::Call,i->second.annuity_));
                    marketPut.push_back(sec->optionPrice(strikes[j],Option::Put,i->second.annuity_));
                    modelCall.push_back(i->second.isCaplet_ ? capletPriceZfd(Option::Call,i->first,strikes[j],
                                                                             Null<Date>(),0.0,true) : 
                                                              swaptionPriceZfd(Option::Call,i->first,
                                                                            i->second.tenor_,strikes[j],Null<Date>(),
                                                                               0.0,true)); 
                    modelPut.push_back(i->second.isCaplet_ ? capletPriceZfd(Option::Put,i->first,strikes[j],Null<Date>(),
                                                                            0.0,true) : 
                                                             swaptionPriceZfd(Option::Put,i->first,i->second.tenor_,strikes[j],
                                                                              Null<Date>(),0.0,true)); 
                    marketVega.push_back(sec->vega(strikes[j],i->second.annuity_));
=======
                    marketCall.push_back(sec->optionPrice(
                        strikes[j], Option::Call, i->second.annuity_));
                    marketPut.push_back(sec->optionPrice(
                        strikes[j], Option::Put, i->second.annuity_));
                    modelCall.push_back(
                        i->second.isCaplet_
                            ? capletPriceInternal(Option::Call, i->first, strikes[j],
                                             Null<Date>(), 0.0, true)
                            : swaptionPriceInternal(Option::Call, i->first,
                                               i->second.tenor_, strikes[j],
                                               Null<Date>(), 0.0, true));
                    modelPut.push_back(
                        i->second.isCaplet_
                            ? capletPriceInternal(Option::Put, i->first, strikes[j],
                                             Null<Date>(), 0.0, true)
                            : swaptionPriceInternal(Option::Put, i->first,
                                               i->second.tenor_, strikes[j],
                                               Null<Date>(), 0.0, true));
                    marketVega.push_back(
                        sec->vega(strikes[j], i->second.annuity_));
>>>>>>> e220ec24
                }
                modelOutputs_.smileStrikes_.push_back(strikes);
                modelOutputs_.marketCallPremium_.push_back(marketCall);
                modelOutputs_.marketPutPremium_.push_back(marketPut);
                modelOutputs_.modelCallPremium_.push_back(modelCall);
                modelOutputs_.modelPutPremium_.push_back(modelPut);
                modelOutputs_.marketVega_.push_back(marketVega);
                modelOutputs_.marketRawCallPremium_.push_back(marketRawCall);
                modelOutputs_.marketRawPutPremium_.push_back(marketRawPut);
            }

            modelOutputs_.dirty_ = false;
        }

        return modelOutputs_;
    }

<<<<<<< HEAD
    const Disposable<Array> MarkovFunctional::numeraireArray(const Time t, const Array& y) const {
=======
    const Disposable<Array>
    MarkovFunctional::numeraireArray(const Time t, const Array &y) const {

        calculate();
        Array res(y.size(), termStructure()->discount(numeraireTime_, true));
        if (t < QL_EPSILON)
            return res;

        Real inverseNormalization =
            termStructure()->discount(numeraireTime_, true) /
            termStructure()->discount(t, true);

        Time tz = std::min(t, times_.back());
        Size i = std::min<Size>(
            std::upper_bound(times_.begin(), times_.end() - 1, t) -
                times_.begin(),
            times_.size() - 1);

        Real ta = times_[i - 1];
        Real tb = times_[i];
        Real dt = tb - ta;

        for (Size j = 0; j < y.size(); j++) {
            Real yv = y[j];
            if (yv < y_.front())
                yv = y_.front();
            // FIXME flat extrapolation should be incoperated into interpolation
            // object, see above
            if (yv > y_.back())
                yv = y_.back();
            Real na = (*numeraire_[i - 1])(yv);
            Real nb = (*numeraire_[i])(yv);
            res[j] =
                inverseNormalization / ((tz - ta) / nb + (tb - tz) / na) * dt;
            // linear in reciprocal of normalized numeraire
        }

        return res;
    }

    const Disposable<Array>
    MarkovFunctional::zerobondArray(const Time T, const Time t,
                                    const Array &y) const {

        return deflatedZerobondArray(T, t, y) * numeraireArray(t, y);
    }

    const Disposable<Array>
    MarkovFunctional::deflatedZerobondArray(const Time T, const Time t,
                                            const Array &y) const {

        calculate();

        Array result(y.size(), 0.0);

        // Gauss Hermite

        Real stdDev_0_t = stateProcess_->stdDeviation(0.0, 0.0, t);
        // we use that the standard deviation is independent of $x$ here
        Real stdDev_0_T = stateProcess_->stdDeviation(0.0, 0.0, T);
        Real stdDev_t_T = stateProcess_->stdDeviation(t, 0.0, T - t);

        for (Size j = 0; j < y.size(); j++) {
            Array ya(modelSettings_.gaussHermitePoints_);
            for (Size i = 0; i < modelSettings_.gaussHermitePoints_; i++) {
                ya[i] = (y[j] * stdDev_0_t + stdDev_t_T * normalIntegralX_[i]) /
                        stdDev_0_T;
            }
            Array res = numeraireArray(T, ya);
            for (Size i = 0; i < modelSettings_.gaussHermitePoints_; i++) {
                result[j] += normalIntegralW_[i] / res[i];
            }
        }

        return result;
    }

    const Real MarkovFunctional::numeraireImpl(
        const Time t, const Real y,
        const Handle<YieldTermStructure> &yts) const {

        if (t == 0)
            return yts.empty()
                       ? this->termStructure()->discount(numeraireTime(), true)
                       : yts->discount(numeraireTime());

        Array ya(1, y);
        return numeraireArray(t, ya)[0] *
               (yts.empty() ? 1.0
                            : (yts->discount(numeraireTime()) /
                               yts->discount(t) * termStructure()->discount(t) /
                               termStructure()->discount(numeraireTime())));
    }

    const Real MarkovFunctional::zerobondImpl(
        const Time T, const Time t, const Real y,
        const Handle<YieldTermStructure> &yts) const {

        if (t == 0.0)
            return yts.empty() ? this->termStructure()->discount(T, true)
                               : yts->discount(T, true);
        Array ya(1, y);
        return zerobondArray(T, t, ya)[0] *
               (yts.empty() ? 1.0 : (yts->discount(T) / yts->discount(t) *
                                     termStructure()->discount(t) /
                                     termStructure()->discount(T)));
    }

    const Real MarkovFunctional::deflatedZerobond(Time T, Time t,
                                                  Real y) const {

        Array ya(1, y);
        return deflatedZerobondArray(T, t, ya)[0];
    }

    const Real MarkovFunctional::marketSwapRate(const Date &expiry,
                                                const CalibrationPoint &p,
                                                const Real digitalPrice,
                                                const Real guess) const {

        ZeroHelper z(this, expiry, p, digitalPrice);
        Brent b;
        Real solution = b.solve(
            z, modelSettings_.marketRateAccuracy_,
            std::max(std::min(guess, modelSettings_.upperRateBound_ - 0.00001),
                     modelSettings_.lowerRateBound_ + 0.00001),
            modelSettings_.lowerRateBound_, modelSettings_.upperRateBound_);
        return solution;
    }

    const Real MarkovFunctional::marketDigitalPrice(const Date &expiry,
                                                    const CalibrationPoint &p,
                                                    const Option::Type &type,
                                                    const Real strike) const {
>>>>>>> e220ec24

        return p.smileSection_->digitalOptionPrice(strike, type, p.annuity_,
                                                   modelSettings_.digitalGap_);
    }

    std::ostream &operator<<(std::ostream &out,
                             const MarkovFunctional::ModelOutputs &m) {
        out << "Markov functional model trace output " << std::endl;
        out << "Model settings" << std::endl;
        out << "Grid points y        : " << m.settings_.yGridPoints_
            << std::endl;
        out << "Std devs y           : " << m.settings_.yStdDevs_ << std::endl;
        out << "Lower rate bound     : " << m.settings_.lowerRateBound_
            << std::endl;
        out << "Upper rate bound     : " << m.settings_.upperRateBound_
            << std::endl;
        out << "Gauss Hermite points : " << m.settings_.gaussHermitePoints_
            << std::endl;
        out << "Digital gap          : " << m.settings_.digitalGap_
            << std::endl;
        out << "Adjustments          : "
            << (m.settings_.adjustments_ &
                        MarkovFunctional::ModelSettings::AdjustDigitals
                    ? "Digitals "
                    : "") << (m.settings_.adjustments_ &
                                      MarkovFunctional::ModelSettings::AdjustYts
                                  ? "Yts "
                                  : "")
            << (m.settings_.adjustments_ &
                        MarkovFunctional::ModelSettings::ExtrapolatePayoffFlat
                    ? "FlatPayoffExt "
                    : "")
            << (m.settings_.adjustments_ &
                        MarkovFunctional::ModelSettings::NoPayoffExtrapolation
                    ? "NoPayoffExt "
                    : "")
            << (m.settings_.adjustments_ &
                        MarkovFunctional::ModelSettings::KahaleSmile
                    ? "Kahale "
                    : "")
            << (m.settings_.adjustments_ & MarkovFunctional::ModelSettings::
                                               SmileExponentialExtrapolation
                    ? "SmileExp "
                    : "")
            << (m.settings_.adjustments_ &
                        MarkovFunctional::ModelSettings::KahaleInterpolation
                    ? "KahaleInt "
                    : "")
            << (m.settings_.adjustments_ & MarkovFunctional::ModelSettings::
                                               SmileDeleteArbitragePoints
                    ? "SmileDelArb "
                    : "") << (m.settings_.adjustments_ &
                                      MarkovFunctional::ModelSettings::SabrSmile
                                  ? "Sabr"
                                  : "") << std::endl;
        out << "Smile moneyness checkpoints: ";
        for (Size i = 0; i < m.settings_.smileMoneynessCheckpoints_.size(); i++)
            out << m.settings_.smileMoneynessCheckpoints_[i]
                << (i < m.settings_.smileMoneynessCheckpoints_.size() - 1 ? ";"
                                                                          : "");
        out << std::endl;

        QL_REQUIRE(!m.dirty_, "model outputs are dirty");

        if (m.expiries_.size() == 0)
            return out; // no trace information was collected so no output
        out << std::endl;
        out << "Messages:" << std::endl;
        for (std::vector<std::string>::const_iterator i = m.messages_.begin();
             i != m.messages_.end(); i++)
            out << (*i) << std::endl;
        out << std::endl << std::setprecision(16);
        out << "Yield termstructure fit:" << std::endl;
        out << "expiry;tenor;atm;annuity;digitalAdj;ytsAdj;marketzerorate;"
               "modelzerorate;diff(bp)" << std::endl;
        for (Size i = 0; i < m.expiries_.size(); i++) {
            out << m.expiries_[i] << ";" << m.tenors_[i] << ";" << m.atm_[i]
                << ";" << m.annuity_[i] << ";"
                << m.digitalsAdjustmentFactors_[i] << ";"
                << m.adjustmentFactors_[i] << ";" << m.marketZerorate_[i] << ";"
                << m.modelZerorate_[i] << ";"
                << (m.marketZerorate_[i] - m.modelZerorate_[i]) * 10000.0
                << std::endl;
        }
<<<<<<< HEAD

        return res;
    }

    const Disposable<Array> MarkovFunctional::zerobondArray(const Time T, const Time t, const Array& y) const {

        return deflatedZerobondArray(T,t,y)*numeraireArray(t,y);

    }

    const Disposable<Array> MarkovFunctional::deflatedZerobondArray(const Time T, const Time t, const Array& y) const {

        calculate();

        Array result(y.size(),0.0);

        // Gauss Hermite

        Real stdDev_0_t = stateProcess_->stdDeviation(0.0,0.0,t); 
        // we use that the standard deviation is independent of $x$ here
        Real stdDev_0_T = stateProcess_->stdDeviation(0.0,0.0,T);
        Real stdDev_t_T = stateProcess_->stdDeviation(t,0.0,T-t);


        for(Size j=0;j<y.size();j++) {
            Array ya(modelSettings_.gaussHermitePoints_);
            for(Size i=0;i<modelSettings_.gaussHermitePoints_;i++) {
                ya[i] = (y[j]*stdDev_0_t + stdDev_t_T*normalIntegralX_[i]) / stdDev_0_T;
                
            }
            Array res=numeraireArray(T,ya);
            for(Size i=0;i<modelSettings_.gaussHermitePoints_;i++) {
                result[j]+=normalIntegralW_[i] / res[i];
            }
        }

        return result;

    }

    const Real MarkovFunctional::numeraireImpl(const Time t, const Real y,
                                           const Handle<YieldTermStructure>& yts) const {
        
        if (t == 0)
            return yts.empty() ? this->termStructure()->discount(
                                     numeraireTime(), true)
                               : yts->discount(numeraireTime());

        Array ya(1,y);
        return numeraireArray(t,ya)[0] * ( 
            yts.empty() ? 1.0 : (yts->discount(numeraireTime())/yts->discount(t) *
                                 termStructure()->discount(t)/termStructure()->discount(numeraireTime())));

    }


    const Real MarkovFunctional::zerobondImpl(const Time T, const Time t, const Real y,
                                          const Handle<YieldTermStructure>& yts) const {
        
        if (t == 0.0)
            return yts.empty() ? this->termStructure()->discount(T, true)
                               : yts->discount(T, true);
        Array ya(1,y);
        return zerobondArray(T,t,ya)[0] * (
            yts.empty() ? 1.0 : (yts->discount(T)/yts->discount(t) * 
                                 termStructure()->discount(t)/termStructure()->discount(T)));

    }

    const Real MarkovFunctional::deflatedZerobond(Time T, Time t, Real y) const {

        Array ya(1,y);
        return deflatedZerobondArray(T,t,ya)[0];

    }

    const Real MarkovFunctional::marketSwapRate(const Date& expiry, const CalibrationPoint& p, const Real digitalPrice, 
                                                const Real guess) const {

        ZeroHelper z(this,expiry,p,digitalPrice);
        Brent b;
        Real solution=b.solve(z,modelSettings_.marketRateAccuracy_,std::max(std::min(guess,
                              modelSettings_.upperRateBound_-0.00001),modelSettings_.lowerRateBound_+0.00001),
                              modelSettings_.lowerRateBound_,modelSettings_.upperRateBound_);
        return solution;

    }

    const Real MarkovFunctional::marketDigitalPrice(const Date& expiry,const CalibrationPoint& p, const Option::Type& type, 
                                                    const Real strike) const {

        return p.smileSection_->digitalOptionPrice(strike,type,p.annuity_,modelSettings_.digitalGap_);

    }

    std::ostream& operator<<(std::ostream& out, const MarkovFunctional::ModelOutputs& m) {
        out << "Markov functional model trace output " << std::endl;
        out << "Model settings" << std::endl;
        out << "Grid points y        : " << m.settings_.yGridPoints_ << std::endl;
        out << "Std devs y           : " << m.settings_.yStdDevs_ << std::endl;
        out << "Lower rate bound     : " << m.settings_.lowerRateBound_ << std::endl;
        out << "Upper rate bound     : " << m.settings_.upperRateBound_ << std::endl;
        out << "Gauss Hermite points : " << m.settings_.gaussHermitePoints_ << std::endl;
        out << "Digital gap          : " << m.settings_.digitalGap_ << std::endl;
        out << "Adjustments          : " 
            << (m.settings_.adjustments_ & MarkovFunctional::ModelSettings::AdjustDigitals ? "Digitals " : "") 
            << (m.settings_.adjustments_ & MarkovFunctional::ModelSettings::AdjustYts ? "Yts " : "")
            << (m.settings_.adjustments_ & MarkovFunctional::ModelSettings::ExtrapolatePayoffFlat ? "FlatPayoffExt " : "")
            << (m.settings_.adjustments_ & MarkovFunctional::ModelSettings::NoPayoffExtrapolation ? "NoPayoffExt " : "")
            << (m.settings_.adjustments_ & MarkovFunctional::ModelSettings::KahaleSmile ? "Kahale " : "")
            << (m.settings_.adjustments_ & MarkovFunctional::ModelSettings::SmileExponentialExtrapolation ? "SmileExp " : "")
            << (m.settings_.adjustments_ & MarkovFunctional::ModelSettings::KahaleInterpolation ? "KahaleInt " : "")
            << (m.settings_.adjustments_ & MarkovFunctional::ModelSettings::SmileDeleteArbitragePoints ? "SmileDelArb " : "")
            << (m.settings_.adjustments_ & MarkovFunctional::ModelSettings::SabrSmile ? "Sabr" : "")
            << std::endl;
        out << "Smile moneyness checkpoints: ";
        for(Size i=0;i<m.settings_.smileMoneynessCheckpoints_.size();i++) 
            out << m.settings_.smileMoneynessCheckpoints_[i] << (i < m.settings_.smileMoneynessCheckpoints_.size()-1 ? 
                                                                 ";" : "");
        out << std::endl;

        QL_REQUIRE(!m.dirty_,"model outputs are dirty");

        if(m.expiries_.size()==0) return out; // no trace information was collected so no output
        out << std::endl;
        out << "Messages:" << std::endl;
        for(std::vector<std::string>::const_iterator i=m.messages_.begin(); i != m.messages_.end() ; i++) 
            out << (*i) << std::endl;
        out << std::endl << std::setprecision(16);
        out << "Yield termstructure fit:" << std::endl;
        out << "expiry;tenor;atm;annuity;digitalAdj;ytsAdj;marketzerorate;modelzerorate;diff(bp)" << std::endl;
        for(Size i=0;i<m.expiries_.size();i++) {
            out << m.expiries_[i] << ";" << m.tenors_[i] << ";" << m.atm_[i] << ";" << m.annuity_[i] << ";" << 
                m.digitalsAdjustmentFactors_[i] << ";" << m.adjustmentFactors_[i] << ";" << 
                m.marketZerorate_[i] << ";" << m.modelZerorate_[i] << ";" << 
                (m.marketZerorate_[i]-m.modelZerorate_[i])*10000.0 << std::endl;
        }
        out << std::endl;
        out << "Volatility smile fit:" << std::endl;
        for(Size i=0;i<m.expiries_.size();i++) {
            std::ostringstream os;
            os << m.expiries_[i] << "/" << m.tenors_[i];
            std::string p = os.str();
            out << "strike("<<p<<");marketCallRaw("<<p<<";marketCall("<<p<<");modelCall("<<p<<");marketPutRaw("<< p <<
                ");marketPut("<<p<<");modelPut("<<p<<");marketVega("<<p<<")" << (i<m.expiries_.size()-1 ? ";" : "");
        }
        out << std::endl;
        for(Size j=0;j<m.smileStrikes_[0].size();j++) {
            for(Size i=0;i<m.expiries_.size();i++) {
                out << m.smileStrikes_[i][j] << ";" << m.marketRawCallPremium_[i][j] << ";" << 
                    m.marketCallPremium_[i][j] << ";" << m.modelCallPremium_[i][j] << ";" << 
                    m.marketRawPutPremium_[i][j] << ";" << m.marketPutPremium_[i][j] << ";" << 
                    m.modelPutPremium_[i][j] << ";" << m.marketVega_[i][j] << (i<m.expiries_.size()-1 ? ";" : "");
            }
            out << std::endl;
        }
        return out;
    }

	const Real MarkovFunctional::forwardRateZfd(const Date& fixing, const Date& referenceDate, const Real y,const bool zeroFixingDays, boost::shared_ptr<IborIndex> iborIdx) const {

		calculate();

		if(!iborIdx) iborIdx = iborIndex_;

		Date valueDate = zeroFixingDays ? fixing : iborIdx->valueDate(fixing);
		Date endDate = iborIdx->fixingCalendar().advance(iborIdx->valueDate(fixing),iborIdx->tenor(),
								iborIdx->businessDayConvention(),iborIdx->endOfMonth()); // FIXME Here we should use the calculation date calendar ?
		Real dcf = iborIdx->dayCounter().yearFraction(valueDate,endDate);

		return ( zerobond(valueDate,referenceDate,y) - zerobond(endDate,referenceDate,y) ) / 
							(dcf * zerobond(endDate,referenceDate,y));

	}

	const Real MarkovFunctional::swapRateZfd(const Date& fixing, const Period& tenor, const Date& referenceDate, const Real y, bool zeroFixingDays, boost::shared_ptr<SwapIndex> swapIdx) const {

		calculate();

		if(!swapIdx) swapIdx = swapIndexBase_;
		QL_REQUIRE(swapIdx,"No swap index given");

		SwapIndex tmpIdx = SwapIndex(swapIdx->familyName(), tenor, swapIdx->fixingDays(),
                                 swapIdx->currency(), swapIdx->fixingCalendar(), swapIdx->fixedLegTenor(),
                                 swapIdx->fixedLegConvention(), swapIdx->dayCounter(), swapIdx->iborIndex());
		boost::shared_ptr<VanillaSwap> underlying = tmpIdx.underlyingSwap(fixing);
		Schedule sched = underlying->fixedSchedule();
		Real annuity = swapAnnuityZfd(fixing,tenor,referenceDate,y,zeroFixingDays,swapIdx);
		Rate atm = ( zerobond(zeroFixingDays ? fixing : sched.dates().front(),referenceDate,y) - zerobond(sched.calendar().adjust(sched.dates().back(), underlying->paymentConvention()), referenceDate, y) ) / annuity;
		return atm;

	}

	const Real MarkovFunctional::swapAnnuityZfd(const Date& fixing, const Period& tenor, const Date& referenceDate, const Real y, const bool zeroFixingDays, boost::shared_ptr<SwapIndex> swapIdx) const {

		calculate();

		if(!swapIdx) swapIdx = swapIndexBase_;
		QL_REQUIRE(swapIdx,"No swap index given");

		SwapIndex tmpIdx = SwapIndex(swapIdx->familyName(), tenor, swapIdx->fixingDays(),
                                 swapIdx->currency(), swapIdx->fixingCalendar(), swapIdx->fixedLegTenor(),
                                 swapIdx->fixedLegConvention(), swapIdx->dayCounter(), swapIdx->iborIndex());
		boost::shared_ptr<VanillaSwap> underlying = tmpIdx.underlyingSwap(fixing);
		Schedule sched = underlying->fixedSchedule();

		Real annuity=0.0;
		for(unsigned int j=1; j<sched.size(); j++) {
			annuity += zerobond(sched.calendar().adjust(sched.date(j),underlying->paymentConvention()),referenceDate,y) * 
				swapIdx->dayCounter().yearFraction( j==1 && zeroFixingDays ? fixing : sched.date(j-1) , sched.date(j) );
		}
		return annuity;

	}

	const Real MarkovFunctional::swaptionPriceZfd(const Option::Type& type, const Date& expiry, const Period& tenor, const Rate strike, const Date& referenceDate, const Real y, const bool zeroFixingDays, boost::shared_ptr<SwapIndex> swapIdx) const {
		
		calculate();

		Time fixingTime = termStructure()->timeFromReference(expiry);
		Time referenceTime = referenceDate == Null<Date>() ? 0.0 : termStructure()->timeFromReference(referenceDate);

		Array yg = yGrid(modelSettings_.yStdDevs_,modelSettings_.yGridPoints_,fixingTime,referenceTime,y);
		Array z = yGrid(modelSettings_.yStdDevs_,modelSettings_.yGridPoints_);
		Array p(yg.size());

		for(Size i=0;i<yg.size();i++) {
			Real annuity=swapAnnuityZfd(expiry,tenor,expiry,yg[i],zeroFixingDays,swapIdx);
			Rate atm=swapRateZfd(expiry,tenor,expiry,yg[i],zeroFixingDays,swapIdx);
			p[i] = annuity * std::max((type == Option::Call ? 1.0 : -1.0) * (atm-strike), 0.0) / numeraire(fixingTime,yg[i]);
		}

		CubicInterpolation payoff(z.begin(),z.end(),p.begin(),CubicInterpolation::Spline,true,CubicInterpolation::Lagrange,0.0,CubicInterpolation::Lagrange,0.0);

		Real price = 0.0;
		for(Size i=0;i<z.size()-1;i++) {
			price += gaussianShiftedPolynomialIntegral( 0.0, payoff.cCoefficients()[i], payoff.bCoefficients()[i], payoff.aCoefficients()[i], p[i], z[i], z[i], z[i+1] );
		}
		if((modelSettings_.adjustments_ & ModelSettings::NoPayoffExtrapolation) == 0) {
			if((modelSettings_.adjustments_ & ModelSettings::ExtrapolatePayoffFlat) != 0) {
				price += gaussianShiftedPolynomialIntegral( 0.0, 0.0, 0.0, 0.0, p[z.size()-2], z[z.size()-2], z[z.size()-1], 100.0 );
				price += gaussianShiftedPolynomialIntegral( 0.0, 0.0, 0.0, 0.0, p[0], z[0], -100.0 , z[0] );
			}
			else {
				if(type == Option::Call) price += gaussianShiftedPolynomialIntegral( 0.0, payoff.cCoefficients()[z.size()-2], payoff.bCoefficients()[z.size()-2], payoff.aCoefficients()[z.size()-2], p[z.size()-2], z[z.size()-2], z[z.size()-1], 100.0 );
				if(type == Option::Put) price += gaussianShiftedPolynomialIntegral( 0.0, payoff.cCoefficients()[0], payoff.bCoefficients()[0], payoff.aCoefficients()[0], p[0], z[0], -100.0 , z[0] );
			}
		}


		return numeraire(referenceTime,y) * price;

	}

	const Real MarkovFunctional::capletPriceZfd(const Option::Type& type, const Date& expiry, const Rate strike, const Date& referenceDate, const Real y, const bool zeroFixingDays, boost::shared_ptr<IborIndex> iborIdx) const {

		calculate();

		if(!iborIdx) iborIdx = iborIndex_;

		Time fixingTime = termStructure()->timeFromReference(expiry);
		Time referenceTime = referenceDate == Null<Date>() ? 0.0 : termStructure()->timeFromReference(referenceDate);

		Array yg = yGrid(modelSettings_.yStdDevs_,modelSettings_.yGridPoints_,fixingTime,referenceTime,y);
		Array z = yGrid(modelSettings_.yStdDevs_,modelSettings_.yGridPoints_);
		Array p(yg.size());

		Date valueDate = iborIdx->valueDate(expiry);
		Date endDate = iborIdx->fixingCalendar().advance(valueDate,iborIdx->tenor(),
								iborIdx->businessDayConvention(),iborIdx->endOfMonth()); // FIXME Here we should use the calculation date calendar ?
		Real dcf = iborIdx->dayCounter().yearFraction(zeroFixingDays ? expiry : valueDate,endDate);

		for(Size i=0;i<yg.size();i++) {
			Real annuity=zerobond(endDate,expiry,yg[i]) * dcf;
			Rate atm=forwardRateZfd(expiry,expiry,yg[i],zeroFixingDays,iborIdx);
			p[i] = annuity * std::max((type == Option::Call ? 1.0 : -1.0) * (atm-strike), 0.0 ) / numeraire(fixingTime,yg[i]);
		}

		CubicInterpolation payoff(z.begin(),z.end(),p.begin(),CubicInterpolation::Spline,true,CubicInterpolation::Lagrange,0.0,CubicInterpolation::Lagrange,0.0);

		Real price = 0.0;
		for(Size i=0;i<z.size()-1;i++) {
			price += gaussianShiftedPolynomialIntegral( 0.0, payoff.cCoefficients()[i], payoff.bCoefficients()[i], payoff.aCoefficients()[i], p[i], z[i], z[i], z[i+1] );
		}
		if((modelSettings_.adjustments_ & ModelSettings::NoPayoffExtrapolation) == 0) {
			if((modelSettings_.adjustments_ & ModelSettings::ExtrapolatePayoffFlat) != 0) {
				price += gaussianShiftedPolynomialIntegral( 0.0, 0.0, 0.0, 0.0, p[z.size()-2], z[z.size()-2], z[z.size()-1], 100.0 );
				price += gaussianShiftedPolynomialIntegral( 0.0, 0.0, 0.0, 0.0, p[0], z[0], -100.0 , z[0] );
			}
			else {
				if(type==Option::Call) price += gaussianShiftedPolynomialIntegral( 0.0, payoff.cCoefficients()[z.size()-2], payoff.bCoefficients()[z.size()-2], payoff.aCoefficients()[z.size()-2], p[z.size()-2], z[z.size()-2], z[z.size()-1], 100.0 );
				if(type==Option::Put) price += gaussianShiftedPolynomialIntegral( 0.0, payoff.cCoefficients()[0], payoff.bCoefficients()[0], payoff.aCoefficients()[0], p[0], z[0], -100.0 , z[0] );
			}
        }

		return numeraire(referenceTime,y) * price;

	}


}
=======
        out << std::endl;
        out << "Volatility smile fit:" << std::endl;
        for (Size i = 0; i < m.expiries_.size(); i++) {
            std::ostringstream os;
            os << m.expiries_[i] << "/" << m.tenors_[i];
            std::string p = os.str();
            out << "strike(" << p << ");marketCallRaw(" << p << ";marketCall("
                << p << ");modelCall(" << p << ");marketPutRaw(" << p
                << ");marketPut(" << p << ");modelPut(" << p << ");marketVega("
                << p << ")" << (i < m.expiries_.size() - 1 ? ";" : "");
        }
        out << std::endl;
        for (Size j = 0; j < m.smileStrikes_[0].size(); j++) {
            for (Size i = 0; i < m.expiries_.size(); i++) {
                out << m.smileStrikes_[i][j] << ";"
                    << m.marketRawCallPremium_[i][j] << ";"
                    << m.marketCallPremium_[i][j] << ";"
                    << m.modelCallPremium_[i][j] << ";"
                    << m.marketRawPutPremium_[i][j] << ";"
                    << m.marketPutPremium_[i][j] << ";"
                    << m.modelPutPremium_[i][j] << ";" << m.marketVega_[i][j]
                    << (i < m.expiries_.size() - 1 ? ";" : "");
            }
            out << std::endl;
        }
        return out;
    }

    const Real MarkovFunctional::forwardRateInternal(
        const Date &fixing, const Date &referenceDate, const Real y,
        const bool zeroFixingDays, boost::shared_ptr<IborIndex> iborIdx) const {

        calculate();

        if (!iborIdx)
            iborIdx = iborIndex_;

        Date valueDate = zeroFixingDays ? fixing : iborIdx->valueDate(fixing);
        Date endDate = iborIdx->fixingCalendar().advance(
            iborIdx->valueDate(fixing), iborIdx->tenor(),
            iborIdx->businessDayConvention(),
            iborIdx->endOfMonth()); // FIXME Here we should use the calculation
                                    // date calendar ?
        Real dcf = iborIdx->dayCounter().yearFraction(valueDate, endDate);

        return (zerobond(valueDate, referenceDate, y) -
                zerobond(endDate, referenceDate, y)) /
               (dcf * zerobond(endDate, referenceDate, y));
    }

    const Real
    MarkovFunctional::swapRateInternal(const Date &fixing, const Period &tenor,
                                  const Date &referenceDate, const Real y,
                                  bool zeroFixingDays,
                                  boost::shared_ptr<SwapIndex> swapIdx) const {

        calculate();

        if (!swapIdx)
            swapIdx = swapIndexBase_;
        QL_REQUIRE(swapIdx, "No swap index given");

        SwapIndex tmpIdx =
            SwapIndex(swapIdx->familyName(), tenor, swapIdx->fixingDays(),
                      swapIdx->currency(), swapIdx->fixingCalendar(),
                      swapIdx->fixedLegTenor(), swapIdx->fixedLegConvention(),
                      swapIdx->dayCounter(), swapIdx->iborIndex());
        boost::shared_ptr<VanillaSwap> underlying =
            tmpIdx.underlyingSwap(fixing);
        Schedule sched = underlying->fixedSchedule();
        Real annuity = swapAnnuityInternal(fixing, tenor, referenceDate, y,
                                      zeroFixingDays, swapIdx);
        Rate atm =
            (zerobond(zeroFixingDays ? fixing : sched.dates().front(),
                      referenceDate, y) -
             zerobond(sched.calendar().adjust(sched.dates().back(),
                                              underlying->paymentConvention()),
                      referenceDate, y)) /
            annuity;
        return atm;
    }

    const Real MarkovFunctional::swapAnnuityInternal(
        const Date &fixing, const Period &tenor, const Date &referenceDate,
        const Real y, const bool zeroFixingDays,
        boost::shared_ptr<SwapIndex> swapIdx) const {

        calculate();

        if (!swapIdx)
            swapIdx = swapIndexBase_;
        QL_REQUIRE(swapIdx, "No swap index given");

        SwapIndex tmpIdx =
            SwapIndex(swapIdx->familyName(), tenor, swapIdx->fixingDays(),
                      swapIdx->currency(), swapIdx->fixingCalendar(),
                      swapIdx->fixedLegTenor(), swapIdx->fixedLegConvention(),
                      swapIdx->dayCounter(), swapIdx->iborIndex());
        boost::shared_ptr<VanillaSwap> underlying =
            tmpIdx.underlyingSwap(fixing);
        Schedule sched = underlying->fixedSchedule();

        Real annuity = 0.0;
        for (unsigned int j = 1; j < sched.size(); j++) {
            annuity +=
                zerobond(sched.calendar().adjust(
                             sched.date(j), underlying->paymentConvention()),
                         referenceDate, y) *
                swapIdx->dayCounter().yearFraction(
                    j == 1 && zeroFixingDays ? fixing : sched.date(j - 1),
                    sched.date(j));
        }
        return annuity;
    }

    const Real MarkovFunctional::swaptionPriceInternal(
        const Option::Type &type, const Date &expiry, const Period &tenor,
        const Rate strike, const Date &referenceDate, const Real y,
        const bool zeroFixingDays, boost::shared_ptr<SwapIndex> swapIdx) const {

        calculate();

        Time fixingTime = termStructure()->timeFromReference(expiry);
        Time referenceTime =
            referenceDate == Null<Date>()
                ? 0.0
                : termStructure()->timeFromReference(referenceDate);

        Array yg = yGrid(modelSettings_.yStdDevs_, modelSettings_.yGridPoints_,
                         fixingTime, referenceTime, y);
        Array z = yGrid(modelSettings_.yStdDevs_, modelSettings_.yGridPoints_);
        Array p(yg.size());

        for (Size i = 0; i < yg.size(); i++) {
            Real annuity = swapAnnuityInternal(expiry, tenor, expiry, yg[i],
                                          zeroFixingDays, swapIdx);
            Rate atm = swapRateInternal(expiry, tenor, expiry, yg[i], zeroFixingDays,
                                   swapIdx);
            p[i] = annuity * std::max((type == Option::Call ? 1.0 : -1.0) *
                                          (atm - strike),
                                      0.0) /
                   numeraire(fixingTime, yg[i]);
        }

        CubicInterpolation payoff(z.begin(), z.end(), p.begin(),
                                  CubicInterpolation::Spline, true,
                                  CubicInterpolation::Lagrange, 0.0,
                                  CubicInterpolation::Lagrange, 0.0);

        Real price = 0.0;
        for (Size i = 0; i < z.size() - 1; i++) {
            price += gaussianShiftedPolynomialIntegral(
                0.0, payoff.cCoefficients()[i], payoff.bCoefficients()[i],
                payoff.aCoefficients()[i], p[i], z[i], z[i], z[i + 1]);
        }
        if ((modelSettings_.adjustments_ &
             ModelSettings::NoPayoffExtrapolation) == 0) {
            if ((modelSettings_.adjustments_ &
                 ModelSettings::ExtrapolatePayoffFlat) != 0) {
                price += gaussianShiftedPolynomialIntegral(
                    0.0, 0.0, 0.0, 0.0, p[z.size() - 2], z[z.size() - 2],
                    z[z.size() - 1], 100.0);
                price += gaussianShiftedPolynomialIntegral(
                    0.0, 0.0, 0.0, 0.0, p[0], z[0], -100.0, z[0]);
            } else {
                if (type == Option::Call)
                    price += gaussianShiftedPolynomialIntegral(
                        0.0, payoff.cCoefficients()[z.size() - 2],
                        payoff.bCoefficients()[z.size() - 2],
                        payoff.aCoefficients()[z.size() - 2], p[z.size() - 2],
                        z[z.size() - 2], z[z.size() - 1], 100.0);
                if (type == Option::Put)
                    price += gaussianShiftedPolynomialIntegral(
                        0.0, payoff.cCoefficients()[0],
                        payoff.bCoefficients()[0], payoff.aCoefficients()[0],
                        p[0], z[0], -100.0, z[0]);
            }
        }

        return numeraire(referenceTime, y) * price;
    }

    const Real MarkovFunctional::capletPriceInternal(
        const Option::Type &type, const Date &expiry, const Rate strike,
        const Date &referenceDate, const Real y, const bool zeroFixingDays,
        boost::shared_ptr<IborIndex> iborIdx) const {

        calculate();

        if (!iborIdx)
            iborIdx = iborIndex_;

        Time fixingTime = termStructure()->timeFromReference(expiry);
        Time referenceTime =
            referenceDate == Null<Date>()
                ? 0.0
                : termStructure()->timeFromReference(referenceDate);

        Array yg = yGrid(modelSettings_.yStdDevs_, modelSettings_.yGridPoints_,
                         fixingTime, referenceTime, y);
        Array z = yGrid(modelSettings_.yStdDevs_, modelSettings_.yGridPoints_);
        Array p(yg.size());

        Date valueDate = iborIdx->valueDate(expiry);
        Date endDate = iborIdx->fixingCalendar().advance(
            valueDate, iborIdx->tenor(), iborIdx->businessDayConvention(),
            iborIdx->endOfMonth()); // FIXME Here we should use the calculation
                                    // date calendar ?
        Real dcf = iborIdx->dayCounter().yearFraction(
            zeroFixingDays ? expiry : valueDate, endDate);

        for (Size i = 0; i < yg.size(); i++) {
            Real annuity = zerobond(endDate, expiry, yg[i]) * dcf;
            Rate atm =
                forwardRateInternal(expiry, expiry, yg[i], zeroFixingDays, iborIdx);
            p[i] = annuity * std::max((type == Option::Call ? 1.0 : -1.0) *
                                          (atm - strike),
                                      0.0) /
                   numeraire(fixingTime, yg[i]);
        }

        CubicInterpolation payoff(z.begin(), z.end(), p.begin(),
                                  CubicInterpolation::Spline, true,
                                  CubicInterpolation::Lagrange, 0.0,
                                  CubicInterpolation::Lagrange, 0.0);

        Real price = 0.0;
        for (Size i = 0; i < z.size() - 1; i++) {
            price += gaussianShiftedPolynomialIntegral(
                0.0, payoff.cCoefficients()[i], payoff.bCoefficients()[i],
                payoff.aCoefficients()[i], p[i], z[i], z[i], z[i + 1]);
        }
        if ((modelSettings_.adjustments_ &
             ModelSettings::NoPayoffExtrapolation) == 0) {
            if ((modelSettings_.adjustments_ &
                 ModelSettings::ExtrapolatePayoffFlat) != 0) {
                price += gaussianShiftedPolynomialIntegral(
                    0.0, 0.0, 0.0, 0.0, p[z.size() - 2], z[z.size() - 2],
                    z[z.size() - 1], 100.0);
                price += gaussianShiftedPolynomialIntegral(
                    0.0, 0.0, 0.0, 0.0, p[0], z[0], -100.0, z[0]);
            } else {
                if (type == Option::Call)
                    price += gaussianShiftedPolynomialIntegral(
                        0.0, payoff.cCoefficients()[z.size() - 2],
                        payoff.bCoefficients()[z.size() - 2],
                        payoff.aCoefficients()[z.size() - 2], p[z.size() - 2],
                        z[z.size() - 2], z[z.size() - 1], 100.0);
                if (type == Option::Put)
                    price += gaussianShiftedPolynomialIntegral(
                        0.0, payoff.cCoefficients()[0],
                        payoff.bCoefficients()[0], payoff.aCoefficients()[0],
                        p[0], z[0], -100.0, z[0]);
            }
        }

        return numeraire(referenceTime, y) * price;
    }
}
>>>>>>> e220ec24
<|MERGE_RESOLUTION|>--- conflicted
+++ resolved
@@ -22,31 +22,6 @@
 
 namespace QuantLib {
 
-<<<<<<< HEAD
-    MarkovFunctional::MarkovFunctional(const Handle<YieldTermStructure>& termStructure,
-                        const Real reversion,
-                        const std::vector<Date>& volstepdates,
-                        const std::vector<Real>& volatilities,
-                        const Handle<SwaptionVolatilityStructure>& swaptionVol,
-                        const std::vector<Date>& swaptionExpiries,
-                        const std::vector<Period>& swaptionTenors,
-                        const boost::shared_ptr<SwapIndex>& swapIndexBase,
-                        const MarkovFunctional::ModelSettings& modelSettings) :
-    Gaussian1dModel(termStructure), CalibratedModel(1), modelSettings_(modelSettings), capletCalibrated_(false),
-        reversion_(ConstantParameter(reversion, NoConstraint())),sigma_(arguments_[0]), volstepdates_(volstepdates),
-        volatilities_(volatilities), swaptionVol_(swaptionVol),
-        capletVol_(Handle<OptionletVolatilityStructure>()),
-        swaptionExpiries_(swaptionExpiries), capletExpiries_(std::vector<Date>()), swaptionTenors_(swaptionTenors),
-        swapIndexBase_(swapIndexBase), iborIndex_(swapIndexBase->iborIndex())
-    {
-
-        QL_REQUIRE(swaptionExpiries.size()==swaptionTenors.size(),"number of swaption expiries (" << 
-                   swaptionExpiries.size() << ") is differnt from number of swaption tenors (" << 
-                   swaptionTenors.size() << ")");
-        QL_REQUIRE(swaptionExpiries.size()>=1,"need at least one swaption expiry to calibrate numeraire");
-        QL_REQUIRE(!termStructure.empty(),"yield term structure handle is empty");
-        QL_REQUIRE(!swaptionVol.empty(),"swaption volatility structure is empty");
-=======
     MarkovFunctional::MarkovFunctional(
         const Handle<YieldTermStructure> &termStructure, const Real reversion,
         const std::vector<Date> &volstepdates,
@@ -78,33 +53,10 @@
                    "yield term structure handle is empty");
         QL_REQUIRE(!swaptionVol.empty(),
                    "swaption volatility structure is empty");
->>>>>>> e220ec24
         modelSettings_.validate();
         initialize();
     }
 
-<<<<<<< HEAD
-    MarkovFunctional::MarkovFunctional(const Handle<YieldTermStructure>& termStructure,
-                        const Real reversion,
-                        const std::vector<Date>& volstepdates,
-                        const std::vector<Real>& volatilities,
-                        const Handle<OptionletVolatilityStructure>& capletVol,
-                        const std::vector<Date>& capletExpiries,
-                        const boost::shared_ptr<IborIndex>& iborIndex,
-                        const MarkovFunctional::ModelSettings& modelSettings) :
-    Gaussian1dModel(termStructure), CalibratedModel(1),
-        modelSettings_(modelSettings), capletCalibrated_(true),
-        reversion_(ConstantParameter(reversion, NoConstraint())),sigma_(arguments_[0]),
-        volstepdates_(volstepdates), volatilities_(volatilities),
-        swaptionVol_(Handle<SwaptionVolatilityStructure>()), capletVol_(capletVol),
-        swaptionExpiries_(std::vector<Date>()), capletExpiries_(capletExpiries), swaptionTenors_(std::vector<Period>()),
-        iborIndex_(iborIndex)
-      {
-
-        QL_REQUIRE(capletExpiries.size()>=1,"need at least one caplet expiry to calibrate numeraire");
-        QL_REQUIRE(!termStructure.empty(),"yield term structure handle is empty");
-        QL_REQUIRE(!capletVol.empty(),"caplet volatility structure is empty");
-=======
     MarkovFunctional::MarkovFunctional(
         const Handle<YieldTermStructure> &termStructure, const Real reversion,
         const std::vector<Date> &volstepdates,
@@ -128,7 +80,6 @@
         QL_REQUIRE(!termStructure.empty(),
                    "yield term structure handle is empty");
         QL_REQUIRE(!capletVol.empty(), "caplet volatility structure is empty");
->>>>>>> e220ec24
         modelSettings_.validate();
         initialize();
     }
@@ -167,19 +118,6 @@
                                << volsteptimes_[j - 1] << "@" << (j - 1) << ", "
                                << volsteptimes_[j] << "@" << j << ")");
         }
-<<<<<<< HEAD
-        
-        std::vector<Date>::const_iterator i;
-        if(capletCalibrated_) {
-            for(i = capletExpiries_.begin() ; i != capletExpiries_.end() ; i++) {
-                makeCapletCalibrationPoint(*i);
-            }
-        }
-        else {
-            std::vector<Period>::const_iterator j;
-            for(i = swaptionExpiries_.begin(),  j = swaptionTenors_.begin(); i != swaptionExpiries_.end() ; i++,j++) {
-                makeSwaptionCalibrationPoint(*i,*j);
-=======
 
         std::vector<Date>::const_iterator i;
         if (capletCalibrated_) {
@@ -191,7 +129,6 @@
             for (i = swaptionExpiries_.begin(), j = swaptionTenors_.begin();
                  i != swaptionExpiries_.end(); i++, j++) {
                 makeSwaptionCalibrationPoint(*i, *j);
->>>>>>> e220ec24
             }
         }
 
@@ -317,16 +254,6 @@
         Schedule sched = underlying->fixedSchedule();
         Calendar cal = sched.calendar();
         BusinessDayConvention bdc = underlying->paymentConvention();
-<<<<<<< HEAD
-        
-        for(unsigned int k=1; k<sched.size(); k++) {
-            p.yearFractions_.push_back(swapIndexBase_->dayCounter().yearFraction( k==1 ? expiry : 
-                                                                               sched.date(k-1),sched.date(k)));
-            p.paymentDates_.push_back(cal.adjust(sched.date(k),bdc));
-        }
-        calibrationPoints_[expiry]=p;
-=======
->>>>>>> e220ec24
 
         for (unsigned int k = 1; k < sched.size(); k++) {
             p.yearFractions_.push_back(
@@ -354,17 +281,10 @@
             iborIndex_->endOfMonth());
         // FIXME Here we should use a calculation date calendar ?
         p.paymentDates_.push_back(endDate);
-<<<<<<< HEAD
-        p.yearFractions_.push_back(iborIndex_->dayCounter().yearFraction(expiry,endDate));
-        // adjust the first period to start on expiry
-        calibrationPoints_[expiry]=p;
-
-=======
         p.yearFractions_.push_back(
             iborIndex_->dayCounter().yearFraction(expiry, endDate));
         // adjust the first period to start on expiry
         calibrationPoints_[expiry] = p;
->>>>>>> e220ec24
     }
 
     void MarkovFunctional::updateSmiles() const {
@@ -408,62 +328,6 @@
 
             if (modelSettings_.adjustments_ & ModelSettings::KahaleSmile) {
 
-<<<<<<< HEAD
-                i->second.smileSection_ = boost::shared_ptr<KahaleSmileSection>(new KahaleSmileSection(
-                      i->second.rawSmileSection_, i->second.atm_,
-                      (modelSettings_.adjustments_ & ModelSettings::KahaleInterpolation) != 0,
-                      (modelSettings_.adjustments_ & ModelSettings::SmileExponentialExtrapolation) != 0,
-                      (modelSettings_.adjustments_ & ModelSettings::SmileDeleteArbitragePoints) != 0,
-                      modelSettings_.smileMoneynessCheckpoints_,
-                      modelSettings_.digitalGap_));
-
-            } else {
-
-                if (modelSettings_.adjustments_ & ModelSettings::SabrSmile) {
-
-                    SmileSectionUtils ssutils(
-                        *i->second.rawSmileSection_,
-                        modelSettings_.smileMoneynessCheckpoints_);
-                    std::vector<Real> k = ssutils.strikeGrid();
-                    k.erase(k.begin()); // the first strike is zero which we do
-                                        // not want in the sabr calibration
-                    QL_REQUIRE(
-                        k.size() >= 4,
-                        "for sabr calibration at least 4 points are needed (is "
-                            << k.size() << ")");
-                    std::vector<Real> v;
-                    for (Size j = 0; j < k.size(); j++) {
-                        v.push_back(
-                                    i->second.rawSmileSection_->volatility(k[j]));
-                    }
-
-                    // TODO should we fix beta to avoid numerical instabilities
-                    // during calibration ?
-                    boost::shared_ptr<SabrInterpolatedSmileSection>
-                    sabrSection(new SabrInterpolatedSmileSection(
-                        i->first, i->second.atm_, k, false,
-                        i->second.rawSmileSection_->volatility(i->second.atm_),
-                        v, 0.03, 0.80, 0.50, 0.00, false, false, false, false));
-
-                    // we make the sabr section arbitrage free by superimposing
-                    // a kahalesection
-
-                    i->second.smileSection_ = boost::shared_ptr<
-                        KahaleSmileSection>(new KahaleSmileSection(
-                        sabrSection, i->second.atm_, false,
-                        (modelSettings_.adjustments_ &
-                         ModelSettings::SmileExponentialExtrapolation) != 0,
-                        (modelSettings_.adjustments_ &
-                         ModelSettings::SmileDeleteArbitragePoints) != 0,
-                        modelSettings_.smileMoneynessCheckpoints_,
-                        modelSettings_.digitalGap_));
-
-                } else { // no smile pretreatment
-
-                    i->second.smileSection_ = i->second.rawSmileSection_;
-
-                }
-=======
                 i->second.smileSection_ = boost::shared_ptr<KahaleSmileSection>(
                     new KahaleSmileSection(
                         i->second.rawSmileSection_, i->second.atm_,
@@ -477,7 +341,6 @@
                         modelSettings_.digitalGap_));
 
             } else {
->>>>>>> e220ec24
 
                 if (modelSettings_.adjustments_ & ModelSettings::SabrSmile) {
 
@@ -524,28 +387,6 @@
                 }
             }
 
-<<<<<<< HEAD
-			i->second.minRateDigital_ = i->second.smileSection_->digitalOptionPrice(modelSettings_.lowerRateBound_,Option::Call,i->second.annuity_,modelSettings_.digitalGap_);
-			i->second.maxRateDigital_ = i->second.smileSection_->digitalOptionPrice(modelSettings_.upperRateBound_,Option::Call,i->second.annuity_,modelSettings_.digitalGap_);
-
-            // output smile for testing
-            // boost::shared_ptr<SmileSection> sec1 = i->second.rawSmileSection_;
-            // boost::shared_ptr<KahaleSmileSection> sec2 =
-            //     boost::dynamic_pointer_cast<KahaleSmileSection>(i->second.smileSection_);
-            // const std::vector<double> &money = modelSettings_.smileMoneynessCheckpoints_;
-            // SmileSectionUtils sutils(*sec1, money);
-            // std::cout
-            //     << "-------------------------------------------------------------------"
-            //     << std::endl;
-            // std::cout << "Smile for expiry " << i->first << " tenor " << i->second.tenor_
-            //           << " atm is " << i->second.atm_ << std::endl;
-            // std::cout << "Arbitrage free region " << sutils.arbitragefreeRegion().first
-            //           << " ... " << sutils.arbitragefreeRegion().second << std::endl;
-            // if (sec2)
-            //     std::cout << "Kahale core region    " << sec2->leftCoreStrike()
-            //               << " ... " << sec2->rightCoreStrike() << std::endl;
-            // std::cout << "strike;rawVol;rawVar;rawCall;Call;rawDigial;Digital;"
-=======
             i->second.minRateDigital_ =
                 i->second.smileSection_->digitalOptionPrice(
                     modelSettings_.lowerRateBound_, Option::Call,
@@ -580,23 +421,10 @@
             //               << " ... " << sec2->rightCoreStrike() << std::endl;
             // std::cout <<
             // "strike;rawVol;rawVar;rawCall;Call;rawDigial;Digital;"
->>>>>>> e220ec24
             //     "rawDensity;Density;callDiff;Arb" << std::endl;
             // Real strike = 0.00001;
             // while (strike <= 0.20 + 1E-8) {
             //     std::cout << strike << ";" << sec1->volatility(strike) << ";"
-<<<<<<< HEAD
-            //               << sec1->variance(strike) << ";" << sec1->optionPrice(strike)
-            //               << ";" << (sec2 ? sec2->optionPrice(strike) : 0.0) << ";"
-            //               << sec1->digitalOptionPrice(strike) << ";"
-            //               << (sec2 ? sec2->digitalOptionPrice(strike) : 0.0) << ";"
-            //               << sec1->density(strike) << ";"
-            //               << (sec2 ? sec2->density(strike) : 0.0) << ";"
-            //               << (sec2
-            //                   ? sec1->optionPrice(strike) - sec2->optionPrice(strike)
-            //                   : 0.0) << ";" << ((sec2 ? sec2->density(strike)
-            //                                      : sec1->density(strike)) < 0.0
-=======
             //               << sec1->variance(strike) << ";" <<
             // sec1->optionPrice(strike)
             //               << ";" << (sec2 ? sec2->optionPrice(strike) : 0.0)
@@ -612,18 +440,13 @@
             //                   : 0.0) << ";" << ((sec2 ? sec2->density(strike)
             //                                      : sec1->density(strike)) <
             // 0.0
->>>>>>> e220ec24
             //                                     ? "**********"
             //                                     : "") << std::endl;
             //     strike += 0.0010;
             // }
             // std::cout
-<<<<<<< HEAD
-            //     << "-------------------------------------------------------------------"
-=======
             //     <<
             // "-------------------------------------------------------------------"
->>>>>>> e220ec24
             //     << std::endl;
             // end output smile
         }
@@ -646,15 +469,6 @@
             Array discreteDeflatedAnnuities(y_.size(), 0.0);
             Array deflatedFinalPayments;
 
-<<<<<<< HEAD
-            Real numeraire0=termStructure()->discount(numeraireTime_,true);
-            Real normalization=termStructure()->discount(times_[idx],true) / numeraire0;
-
-            for(unsigned int k=0;k<i->second.paymentDates_.size();k++) {
-                deflatedFinalPayments = deflatedZerobondArray(termStructure()->timeFromReference(i->second.paymentDates_[k]),
-                                                         times_[idx],y_);
-                discreteDeflatedAnnuities += deflatedFinalPayments*i->second.yearFractions_[k];
-=======
             Real numeraire0 = termStructure()->discount(numeraireTime_, true);
             Real normalization =
                 termStructure()->discount(times_[idx], true) / numeraire0;
@@ -666,7 +480,6 @@
                                           times_[idx], y_);
                 discreteDeflatedAnnuities +=
                     deflatedFinalPayments * i->second.yearFractions_[k];
->>>>>>> e220ec24
             }
 
             CubicInterpolation deflatedAnnuities(
@@ -807,19 +620,12 @@
             // yield term structure
             modelOutputs_.marketZerorate_.clear();
             modelOutputs_.modelZerorate_.clear();
-<<<<<<< HEAD
-            for(Size i=1;i<times_.size()-1;i++) {
-                modelOutputs_.marketZerorate_.push_back(termStructure()->zeroRate(
-                                                                times_[i],QuantLib::Continuous,QuantLib::Annual));
-                modelOutputs_.modelZerorate_.push_back( -std::log( zerobond(times_[i]) ) / times_[i]);
-=======
             for (Size i = 1; i < times_.size() - 1; i++) {
                 modelOutputs_.marketZerorate_.push_back(
                     termStructure()->zeroRate(times_[i], QuantLib::Continuous,
                                               QuantLib::Annual));
                 modelOutputs_.modelZerorate_.push_back(
                     -std::log(zerobond(times_[i])) / times_[i]);
->>>>>>> e220ec24
             }
 
             // volatility surface
@@ -860,20 +666,6 @@
                         marketRawCall.push_back(0.0);
                         marketRawPut.push_back(0.0);
                     }
-<<<<<<< HEAD
-                    marketCall.push_back(sec->optionPrice(strikes[j],Option::Call,i->second.annuity_));
-                    marketPut.push_back(sec->optionPrice(strikes[j],Option::Put,i->second.annuity_));
-                    modelCall.push_back(i->second.isCaplet_ ? capletPriceZfd(Option::Call,i->first,strikes[j],
-                                                                             Null<Date>(),0.0,true) : 
-                                                              swaptionPriceZfd(Option::Call,i->first,
-                                                                            i->second.tenor_,strikes[j],Null<Date>(),
-                                                                               0.0,true)); 
-                    modelPut.push_back(i->second.isCaplet_ ? capletPriceZfd(Option::Put,i->first,strikes[j],Null<Date>(),
-                                                                            0.0,true) : 
-                                                             swaptionPriceZfd(Option::Put,i->first,i->second.tenor_,strikes[j],
-                                                                              Null<Date>(),0.0,true)); 
-                    marketVega.push_back(sec->vega(strikes[j],i->second.annuity_));
-=======
                     marketCall.push_back(sec->optionPrice(
                         strikes[j], Option::Call, i->second.annuity_));
                     marketPut.push_back(sec->optionPrice(
@@ -894,7 +686,6 @@
                                                Null<Date>(), 0.0, true));
                     marketVega.push_back(
                         sec->vega(strikes[j], i->second.annuity_));
->>>>>>> e220ec24
                 }
                 modelOutputs_.smileStrikes_.push_back(strikes);
                 modelOutputs_.marketCallPremium_.push_back(marketCall);
@@ -912,9 +703,6 @@
         return modelOutputs_;
     }
 
-<<<<<<< HEAD
-    const Disposable<Array> MarkovFunctional::numeraireArray(const Time t, const Array& y) const {
-=======
     const Disposable<Array>
     MarkovFunctional::numeraireArray(const Time t, const Array &y) const {
 
@@ -1049,7 +837,6 @@
                                                     const CalibrationPoint &p,
                                                     const Option::Type &type,
                                                     const Real strike) const {
->>>>>>> e220ec24
 
         return p.smileSection_->digitalOptionPrice(strike, type, p.annuity_,
                                                    modelSettings_.digitalGap_);
@@ -1134,309 +921,6 @@
                 << (m.marketZerorate_[i] - m.modelZerorate_[i]) * 10000.0
                 << std::endl;
         }
-<<<<<<< HEAD
-
-        return res;
-    }
-
-    const Disposable<Array> MarkovFunctional::zerobondArray(const Time T, const Time t, const Array& y) const {
-
-        return deflatedZerobondArray(T,t,y)*numeraireArray(t,y);
-
-    }
-
-    const Disposable<Array> MarkovFunctional::deflatedZerobondArray(const Time T, const Time t, const Array& y) const {
-
-        calculate();
-
-        Array result(y.size(),0.0);
-
-        // Gauss Hermite
-
-        Real stdDev_0_t = stateProcess_->stdDeviation(0.0,0.0,t); 
-        // we use that the standard deviation is independent of $x$ here
-        Real stdDev_0_T = stateProcess_->stdDeviation(0.0,0.0,T);
-        Real stdDev_t_T = stateProcess_->stdDeviation(t,0.0,T-t);
-
-
-        for(Size j=0;j<y.size();j++) {
-            Array ya(modelSettings_.gaussHermitePoints_);
-            for(Size i=0;i<modelSettings_.gaussHermitePoints_;i++) {
-                ya[i] = (y[j]*stdDev_0_t + stdDev_t_T*normalIntegralX_[i]) / stdDev_0_T;
-                
-            }
-            Array res=numeraireArray(T,ya);
-            for(Size i=0;i<modelSettings_.gaussHermitePoints_;i++) {
-                result[j]+=normalIntegralW_[i] / res[i];
-            }
-        }
-
-        return result;
-
-    }
-
-    const Real MarkovFunctional::numeraireImpl(const Time t, const Real y,
-                                           const Handle<YieldTermStructure>& yts) const {
-        
-        if (t == 0)
-            return yts.empty() ? this->termStructure()->discount(
-                                     numeraireTime(), true)
-                               : yts->discount(numeraireTime());
-
-        Array ya(1,y);
-        return numeraireArray(t,ya)[0] * ( 
-            yts.empty() ? 1.0 : (yts->discount(numeraireTime())/yts->discount(t) *
-                                 termStructure()->discount(t)/termStructure()->discount(numeraireTime())));
-
-    }
-
-
-    const Real MarkovFunctional::zerobondImpl(const Time T, const Time t, const Real y,
-                                          const Handle<YieldTermStructure>& yts) const {
-        
-        if (t == 0.0)
-            return yts.empty() ? this->termStructure()->discount(T, true)
-                               : yts->discount(T, true);
-        Array ya(1,y);
-        return zerobondArray(T,t,ya)[0] * (
-            yts.empty() ? 1.0 : (yts->discount(T)/yts->discount(t) * 
-                                 termStructure()->discount(t)/termStructure()->discount(T)));
-
-    }
-
-    const Real MarkovFunctional::deflatedZerobond(Time T, Time t, Real y) const {
-
-        Array ya(1,y);
-        return deflatedZerobondArray(T,t,ya)[0];
-
-    }
-
-    const Real MarkovFunctional::marketSwapRate(const Date& expiry, const CalibrationPoint& p, const Real digitalPrice, 
-                                                const Real guess) const {
-
-        ZeroHelper z(this,expiry,p,digitalPrice);
-        Brent b;
-        Real solution=b.solve(z,modelSettings_.marketRateAccuracy_,std::max(std::min(guess,
-                              modelSettings_.upperRateBound_-0.00001),modelSettings_.lowerRateBound_+0.00001),
-                              modelSettings_.lowerRateBound_,modelSettings_.upperRateBound_);
-        return solution;
-
-    }
-
-    const Real MarkovFunctional::marketDigitalPrice(const Date& expiry,const CalibrationPoint& p, const Option::Type& type, 
-                                                    const Real strike) const {
-
-        return p.smileSection_->digitalOptionPrice(strike,type,p.annuity_,modelSettings_.digitalGap_);
-
-    }
-
-    std::ostream& operator<<(std::ostream& out, const MarkovFunctional::ModelOutputs& m) {
-        out << "Markov functional model trace output " << std::endl;
-        out << "Model settings" << std::endl;
-        out << "Grid points y        : " << m.settings_.yGridPoints_ << std::endl;
-        out << "Std devs y           : " << m.settings_.yStdDevs_ << std::endl;
-        out << "Lower rate bound     : " << m.settings_.lowerRateBound_ << std::endl;
-        out << "Upper rate bound     : " << m.settings_.upperRateBound_ << std::endl;
-        out << "Gauss Hermite points : " << m.settings_.gaussHermitePoints_ << std::endl;
-        out << "Digital gap          : " << m.settings_.digitalGap_ << std::endl;
-        out << "Adjustments          : " 
-            << (m.settings_.adjustments_ & MarkovFunctional::ModelSettings::AdjustDigitals ? "Digitals " : "") 
-            << (m.settings_.adjustments_ & MarkovFunctional::ModelSettings::AdjustYts ? "Yts " : "")
-            << (m.settings_.adjustments_ & MarkovFunctional::ModelSettings::ExtrapolatePayoffFlat ? "FlatPayoffExt " : "")
-            << (m.settings_.adjustments_ & MarkovFunctional::ModelSettings::NoPayoffExtrapolation ? "NoPayoffExt " : "")
-            << (m.settings_.adjustments_ & MarkovFunctional::ModelSettings::KahaleSmile ? "Kahale " : "")
-            << (m.settings_.adjustments_ & MarkovFunctional::ModelSettings::SmileExponentialExtrapolation ? "SmileExp " : "")
-            << (m.settings_.adjustments_ & MarkovFunctional::ModelSettings::KahaleInterpolation ? "KahaleInt " : "")
-            << (m.settings_.adjustments_ & MarkovFunctional::ModelSettings::SmileDeleteArbitragePoints ? "SmileDelArb " : "")
-            << (m.settings_.adjustments_ & MarkovFunctional::ModelSettings::SabrSmile ? "Sabr" : "")
-            << std::endl;
-        out << "Smile moneyness checkpoints: ";
-        for(Size i=0;i<m.settings_.smileMoneynessCheckpoints_.size();i++) 
-            out << m.settings_.smileMoneynessCheckpoints_[i] << (i < m.settings_.smileMoneynessCheckpoints_.size()-1 ? 
-                                                                 ";" : "");
-        out << std::endl;
-
-        QL_REQUIRE(!m.dirty_,"model outputs are dirty");
-
-        if(m.expiries_.size()==0) return out; // no trace information was collected so no output
-        out << std::endl;
-        out << "Messages:" << std::endl;
-        for(std::vector<std::string>::const_iterator i=m.messages_.begin(); i != m.messages_.end() ; i++) 
-            out << (*i) << std::endl;
-        out << std::endl << std::setprecision(16);
-        out << "Yield termstructure fit:" << std::endl;
-        out << "expiry;tenor;atm;annuity;digitalAdj;ytsAdj;marketzerorate;modelzerorate;diff(bp)" << std::endl;
-        for(Size i=0;i<m.expiries_.size();i++) {
-            out << m.expiries_[i] << ";" << m.tenors_[i] << ";" << m.atm_[i] << ";" << m.annuity_[i] << ";" << 
-                m.digitalsAdjustmentFactors_[i] << ";" << m.adjustmentFactors_[i] << ";" << 
-                m.marketZerorate_[i] << ";" << m.modelZerorate_[i] << ";" << 
-                (m.marketZerorate_[i]-m.modelZerorate_[i])*10000.0 << std::endl;
-        }
-        out << std::endl;
-        out << "Volatility smile fit:" << std::endl;
-        for(Size i=0;i<m.expiries_.size();i++) {
-            std::ostringstream os;
-            os << m.expiries_[i] << "/" << m.tenors_[i];
-            std::string p = os.str();
-            out << "strike("<<p<<");marketCallRaw("<<p<<";marketCall("<<p<<");modelCall("<<p<<");marketPutRaw("<< p <<
-                ");marketPut("<<p<<");modelPut("<<p<<");marketVega("<<p<<")" << (i<m.expiries_.size()-1 ? ";" : "");
-        }
-        out << std::endl;
-        for(Size j=0;j<m.smileStrikes_[0].size();j++) {
-            for(Size i=0;i<m.expiries_.size();i++) {
-                out << m.smileStrikes_[i][j] << ";" << m.marketRawCallPremium_[i][j] << ";" << 
-                    m.marketCallPremium_[i][j] << ";" << m.modelCallPremium_[i][j] << ";" << 
-                    m.marketRawPutPremium_[i][j] << ";" << m.marketPutPremium_[i][j] << ";" << 
-                    m.modelPutPremium_[i][j] << ";" << m.marketVega_[i][j] << (i<m.expiries_.size()-1 ? ";" : "");
-            }
-            out << std::endl;
-        }
-        return out;
-    }
-
-	const Real MarkovFunctional::forwardRateZfd(const Date& fixing, const Date& referenceDate, const Real y,const bool zeroFixingDays, boost::shared_ptr<IborIndex> iborIdx) const {
-
-		calculate();
-
-		if(!iborIdx) iborIdx = iborIndex_;
-
-		Date valueDate = zeroFixingDays ? fixing : iborIdx->valueDate(fixing);
-		Date endDate = iborIdx->fixingCalendar().advance(iborIdx->valueDate(fixing),iborIdx->tenor(),
-								iborIdx->businessDayConvention(),iborIdx->endOfMonth()); // FIXME Here we should use the calculation date calendar ?
-		Real dcf = iborIdx->dayCounter().yearFraction(valueDate,endDate);
-
-		return ( zerobond(valueDate,referenceDate,y) - zerobond(endDate,referenceDate,y) ) / 
-							(dcf * zerobond(endDate,referenceDate,y));
-
-	}
-
-	const Real MarkovFunctional::swapRateZfd(const Date& fixing, const Period& tenor, const Date& referenceDate, const Real y, bool zeroFixingDays, boost::shared_ptr<SwapIndex> swapIdx) const {
-
-		calculate();
-
-		if(!swapIdx) swapIdx = swapIndexBase_;
-		QL_REQUIRE(swapIdx,"No swap index given");
-
-		SwapIndex tmpIdx = SwapIndex(swapIdx->familyName(), tenor, swapIdx->fixingDays(),
-                                 swapIdx->currency(), swapIdx->fixingCalendar(), swapIdx->fixedLegTenor(),
-                                 swapIdx->fixedLegConvention(), swapIdx->dayCounter(), swapIdx->iborIndex());
-		boost::shared_ptr<VanillaSwap> underlying = tmpIdx.underlyingSwap(fixing);
-		Schedule sched = underlying->fixedSchedule();
-		Real annuity = swapAnnuityZfd(fixing,tenor,referenceDate,y,zeroFixingDays,swapIdx);
-		Rate atm = ( zerobond(zeroFixingDays ? fixing : sched.dates().front(),referenceDate,y) - zerobond(sched.calendar().adjust(sched.dates().back(), underlying->paymentConvention()), referenceDate, y) ) / annuity;
-		return atm;
-
-	}
-
-	const Real MarkovFunctional::swapAnnuityZfd(const Date& fixing, const Period& tenor, const Date& referenceDate, const Real y, const bool zeroFixingDays, boost::shared_ptr<SwapIndex> swapIdx) const {
-
-		calculate();
-
-		if(!swapIdx) swapIdx = swapIndexBase_;
-		QL_REQUIRE(swapIdx,"No swap index given");
-
-		SwapIndex tmpIdx = SwapIndex(swapIdx->familyName(), tenor, swapIdx->fixingDays(),
-                                 swapIdx->currency(), swapIdx->fixingCalendar(), swapIdx->fixedLegTenor(),
-                                 swapIdx->fixedLegConvention(), swapIdx->dayCounter(), swapIdx->iborIndex());
-		boost::shared_ptr<VanillaSwap> underlying = tmpIdx.underlyingSwap(fixing);
-		Schedule sched = underlying->fixedSchedule();
-
-		Real annuity=0.0;
-		for(unsigned int j=1; j<sched.size(); j++) {
-			annuity += zerobond(sched.calendar().adjust(sched.date(j),underlying->paymentConvention()),referenceDate,y) * 
-				swapIdx->dayCounter().yearFraction( j==1 && zeroFixingDays ? fixing : sched.date(j-1) , sched.date(j) );
-		}
-		return annuity;
-
-	}
-
-	const Real MarkovFunctional::swaptionPriceZfd(const Option::Type& type, const Date& expiry, const Period& tenor, const Rate strike, const Date& referenceDate, const Real y, const bool zeroFixingDays, boost::shared_ptr<SwapIndex> swapIdx) const {
-		
-		calculate();
-
-		Time fixingTime = termStructure()->timeFromReference(expiry);
-		Time referenceTime = referenceDate == Null<Date>() ? 0.0 : termStructure()->timeFromReference(referenceDate);
-
-		Array yg = yGrid(modelSettings_.yStdDevs_,modelSettings_.yGridPoints_,fixingTime,referenceTime,y);
-		Array z = yGrid(modelSettings_.yStdDevs_,modelSettings_.yGridPoints_);
-		Array p(yg.size());
-
-		for(Size i=0;i<yg.size();i++) {
-			Real annuity=swapAnnuityZfd(expiry,tenor,expiry,yg[i],zeroFixingDays,swapIdx);
-			Rate atm=swapRateZfd(expiry,tenor,expiry,yg[i],zeroFixingDays,swapIdx);
-			p[i] = annuity * std::max((type == Option::Call ? 1.0 : -1.0) * (atm-strike), 0.0) / numeraire(fixingTime,yg[i]);
-		}
-
-		CubicInterpolation payoff(z.begin(),z.end(),p.begin(),CubicInterpolation::Spline,true,CubicInterpolation::Lagrange,0.0,CubicInterpolation::Lagrange,0.0);
-
-		Real price = 0.0;
-		for(Size i=0;i<z.size()-1;i++) {
-			price += gaussianShiftedPolynomialIntegral( 0.0, payoff.cCoefficients()[i], payoff.bCoefficients()[i], payoff.aCoefficients()[i], p[i], z[i], z[i], z[i+1] );
-		}
-		if((modelSettings_.adjustments_ & ModelSettings::NoPayoffExtrapolation) == 0) {
-			if((modelSettings_.adjustments_ & ModelSettings::ExtrapolatePayoffFlat) != 0) {
-				price += gaussianShiftedPolynomialIntegral( 0.0, 0.0, 0.0, 0.0, p[z.size()-2], z[z.size()-2], z[z.size()-1], 100.0 );
-				price += gaussianShiftedPolynomialIntegral( 0.0, 0.0, 0.0, 0.0, p[0], z[0], -100.0 , z[0] );
-			}
-			else {
-				if(type == Option::Call) price += gaussianShiftedPolynomialIntegral( 0.0, payoff.cCoefficients()[z.size()-2], payoff.bCoefficients()[z.size()-2], payoff.aCoefficients()[z.size()-2], p[z.size()-2], z[z.size()-2], z[z.size()-1], 100.0 );
-				if(type == Option::Put) price += gaussianShiftedPolynomialIntegral( 0.0, payoff.cCoefficients()[0], payoff.bCoefficients()[0], payoff.aCoefficients()[0], p[0], z[0], -100.0 , z[0] );
-			}
-		}
-
-
-		return numeraire(referenceTime,y) * price;
-
-	}
-
-	const Real MarkovFunctional::capletPriceZfd(const Option::Type& type, const Date& expiry, const Rate strike, const Date& referenceDate, const Real y, const bool zeroFixingDays, boost::shared_ptr<IborIndex> iborIdx) const {
-
-		calculate();
-
-		if(!iborIdx) iborIdx = iborIndex_;
-
-		Time fixingTime = termStructure()->timeFromReference(expiry);
-		Time referenceTime = referenceDate == Null<Date>() ? 0.0 : termStructure()->timeFromReference(referenceDate);
-
-		Array yg = yGrid(modelSettings_.yStdDevs_,modelSettings_.yGridPoints_,fixingTime,referenceTime,y);
-		Array z = yGrid(modelSettings_.yStdDevs_,modelSettings_.yGridPoints_);
-		Array p(yg.size());
-
-		Date valueDate = iborIdx->valueDate(expiry);
-		Date endDate = iborIdx->fixingCalendar().advance(valueDate,iborIdx->tenor(),
-								iborIdx->businessDayConvention(),iborIdx->endOfMonth()); // FIXME Here we should use the calculation date calendar ?
-		Real dcf = iborIdx->dayCounter().yearFraction(zeroFixingDays ? expiry : valueDate,endDate);
-
-		for(Size i=0;i<yg.size();i++) {
-			Real annuity=zerobond(endDate,expiry,yg[i]) * dcf;
-			Rate atm=forwardRateZfd(expiry,expiry,yg[i],zeroFixingDays,iborIdx);
-			p[i] = annuity * std::max((type == Option::Call ? 1.0 : -1.0) * (atm-strike), 0.0 ) / numeraire(fixingTime,yg[i]);
-		}
-
-		CubicInterpolation payoff(z.begin(),z.end(),p.begin(),CubicInterpolation::Spline,true,CubicInterpolation::Lagrange,0.0,CubicInterpolation::Lagrange,0.0);
-
-		Real price = 0.0;
-		for(Size i=0;i<z.size()-1;i++) {
-			price += gaussianShiftedPolynomialIntegral( 0.0, payoff.cCoefficients()[i], payoff.bCoefficients()[i], payoff.aCoefficients()[i], p[i], z[i], z[i], z[i+1] );
-		}
-		if((modelSettings_.adjustments_ & ModelSettings::NoPayoffExtrapolation) == 0) {
-			if((modelSettings_.adjustments_ & ModelSettings::ExtrapolatePayoffFlat) != 0) {
-				price += gaussianShiftedPolynomialIntegral( 0.0, 0.0, 0.0, 0.0, p[z.size()-2], z[z.size()-2], z[z.size()-1], 100.0 );
-				price += gaussianShiftedPolynomialIntegral( 0.0, 0.0, 0.0, 0.0, p[0], z[0], -100.0 , z[0] );
-			}
-			else {
-				if(type==Option::Call) price += gaussianShiftedPolynomialIntegral( 0.0, payoff.cCoefficients()[z.size()-2], payoff.bCoefficients()[z.size()-2], payoff.aCoefficients()[z.size()-2], p[z.size()-2], z[z.size()-2], z[z.size()-1], 100.0 );
-				if(type==Option::Put) price += gaussianShiftedPolynomialIntegral( 0.0, payoff.cCoefficients()[0], payoff.bCoefficients()[0], payoff.aCoefficients()[0], p[0], z[0], -100.0 , z[0] );
-			}
-        }
-
-		return numeraire(referenceTime,y) * price;
-
-	}
-
-
-}
-=======
         out << std::endl;
         out << "Volatility smile fit:" << std::endl;
         for (Size i = 0; i < m.expiries_.size(); i++) {
@@ -1695,5 +1179,4 @@
 
         return numeraire(referenceTime, y) * price;
     }
-}
->>>>>>> e220ec24
+}