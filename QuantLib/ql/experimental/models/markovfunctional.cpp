--- conflicted
+++ resolved
@@ -208,7 +208,7 @@
                             swapIndexBase_->currency(), swapIndexBase_->fixingCalendar(), swapIndexBase_->fixedLegTenor(),
                             swapIndexBase_->fixedLegConvention(), swapIndexBase_->dayCounter(),
                             swapIndexBase_->iborIndex());
-<<<<<<< HEAD
+
 		boost::shared_ptr<VanillaSwap> underlying = tmpIndex.underlyingSwap(expiry);
 		Schedule sched = underlying->fixedSchedule();
 		Calendar cal = sched.calendar();
@@ -272,36 +272,49 @@
 
 			i->second.rawSmileSection_ = boost::shared_ptr<SmileSection>(new AtmSmileSection(smileSection,i->second.atm_));
 
-			switch(modelSettings_.smilePretreatment_) {
-					case ModelSettings::NoPretreatment:
-						i->second.smileSection_ = i->second.rawSmileSection_;
-						break;
-					case ModelSettings::KahaleExtrapolation:
-						i->second.smileSection_ = boost::shared_ptr<KahaleSmileSection>(new KahaleSmileSection(i->second.rawSmileSection_,i->second.atm_,false,modelSettings_.smileMoneynessCheckpoints_,modelSettings_.digitalGap_));
-						break;
-					default:
-						QL_FAIL("Unknown Smile Pretreatment (" << modelSettings_.smilePretreatment_ << ")");
-						break;
-			}
+            if( modelSettings_.adjustments_ & ModelSettings::KahaleSmile ) {
+
+                i->second.smileSection_ = boost::shared_ptr<KahaleSmileSection>(new KahaleSmileSection(
+                      i->second.rawSmileSection_, i->second.atm_,
+                      modelSettings_.adjustments_ & ModelSettings::KahaleInterpolation,
+                      modelSettings_.adjustments_ & ModelSettings::KahaleExponentialExtrapolation,
+                      modelSettings_.adjustments_ & ModelSettings::KahaleDeleteArbitragePoints,
+                      modelSettings_.smileMoneynessCheckpoints_,
+                      modelSettings_.digitalGap_));
+
+            } else {
+    
+                i->second.smileSection_ = i->second.rawSmileSection_;
+
+            }
 
 			i->second.minRateDigital_ = i->second.smileSection_->digitalOptionPrice(modelSettings_.lowerRateBound_,Option::Call,i->second.annuity_,modelSettings_.digitalGap_);
 			i->second.maxRateDigital_ = i->second.smileSection_->digitalOptionPrice(modelSettings_.upperRateBound_,Option::Call,i->second.annuity_,modelSettings_.digitalGap_);
 
-			//TEST output smile section
-			//{std::cout << "-----SMILE SECTION OUTPUT: " << i->first << " / " << i->second.tenor_ << std::endl;
-			//Real strike=0.00001;
-			//std::cout << "min / max = " << i->second.rawSmileSection_->minStrike() << "," << i->second.rawSmileSection_->minStrike() << std::endl;
-			//std::cout << "arbitrage free = " << i->second.rawSmileSection_->arbitragefreeRegion().first << " / " << i->second.rawSmileSection_->arbitragefreeRegion().second << std::endl;
-			//std::cout << "atm = " << i->second.smileSection_->atmLevel() << std::endl;
-			//std::cout << "strike;volSource;volKahale;callSource;callKahale;digitalCallSource;digitalCallKahale;densitySource;densityKahale" << std::endl;
-			//for(int j=0;j<1000;j++) {
-			//	std::cout << strike << ";" << i->second.rawSmileSection_->volatility(strike) << ";" << i->second.smileSection_->volatility(strike) << ";" <<
-			//		i->second.rawSmileSection_->optionPrice(strike,Option::Call) << ";" << i->second.smileSection_->optionPrice(strike,Option::Call) << ";" <<
-			//		i->second.rawSmileSection_->digitalOptionPrice(strike,Option::Call,1.0) << ";" << i->second.smileSection_->digitalOptionPrice(strike,Option::Call,1.0) << ";" <<
-			//		i->second.rawSmileSection_->density(strike,1.0) << ";" << i->second.smileSection_->density(strike,1.0) << std::endl;
-			//	strike+=0.0010;
-			//}}
-			//END TEST
+            // output smile for testing
+            // SmileSectionUtils sutils;
+            // boost::shared_ptr<SmileSection> sec1 = i->second.rawSmileSection_;
+            // boost::shared_ptr<KahaleSmileSection> sec2 = 
+            //     boost::dynamic_pointer_cast<KahaleSmileSection>(i->second.smileSection_);
+            // const std::vector<double>& money = modelSettings_.smileMoneynessCheckpoints_;
+            // std::cout << "-------------------------------------------------------------------" << std::endl;
+            // std::cout << "Smile for expiry " << i->first << std::endl;
+            // std::cout << "Arbitrage free region " << sutils.arbitragefreeRegion(*sec1,money).first << " ... " <<
+            //     sutils.arbitragefreeRegion(*sec1,money).second << std::endl;
+            // if(sec2)
+            //     std::cout << "Kahale core region    " << sec2->minAfStrike() << " ... " << sec2->maxAfStrike() << std::endl;
+            // std::cout << "strike;rawCall;Call;rawDigial;Digital;rawDensity;Density;callDiff;Arb" << std::endl;
+            // Real strike = 0.0010;
+            // while(strike <= 1.0000 + 1E-8) {
+            //     std::cout << strike << ";" << sec1->optionPrice(strike) << ";" << (sec2 ? sec2->optionPrice(strike) : 0.0) << ";" <<
+            //         sec1->digitalOptionPrice(strike) << ";" << (sec2 ? sec2->digitalOptionPrice(strike) : 0.0) << ";" <<
+            //         sec1->density(strike) << ";" << (sec2 ? sec2->density(strike) : 0.0) << ";" <<
+            //         (sec2 ? sec1->optionPrice(strike)-sec2->optionPrice(strike) : 0.0) << ";" <<
+            //         ((sec2 ? sec2->density(strike) : sec1->density(strike)) < 0.0 ? "**********" : "" ) << std::endl;
+            //     strike += 0.0010;
+            // }
+            // std::cout << "-------------------------------------------------------------------" << std::endl;
+
 
 		}
 
@@ -410,6 +423,7 @@
 			}
 
 			numeraire_[idx]->update();
+
 		}
 
 	}
@@ -444,7 +458,7 @@
 				boost::shared_ptr<SmileSection> sec = i->second.smileSection_;
 				boost::shared_ptr<SmileSection> rawSec = i->second.rawSmileSection_;
 				SmileSectionUtils ssutils;
-				std::vector<Real> money = ssutils.makeMoneynessGrid(modelSettings_.smileMoneynessCheckpoints_);
+				std::vector<Real> money = ssutils.makeMoneynessGrid(*sec,modelSettings_.smileMoneynessCheckpoints_);
 				std::vector<Real> strikes, marketCall, marketPut, modelCall, modelPut, marketVega, marketRawCall, marketRawPut;
 				for(Size j=0;j<money.size();j++) {
 					strikes.push_back(money[j]*i->second.atm_);
@@ -494,32 +508,12 @@
 		calculate();
 
 		Array result(y.size(),0.0);
-=======
-        boost::shared_ptr<VanillaSwap> underlying = tmpIndex.underlyingSwap(expiry);
-        Schedule sched = underlying->fixedSchedule();
-        Calendar cal = sched.calendar();
-        BusinessDayConvention bdc = underlying->paymentConvention();
-        
-        std::vector<Date> paymentDates;
-        std::vector<Real> yearFractions;
-        for(unsigned int k=1; k<sched.size(); k++) {
-            yearFractions.push_back(swapIndexBase_->dayCounter().yearFraction( k==1 ? expiry : 
-                                                                               sched.date(k-1),sched.date(k))); 
-            // adjust the first period to start on the expiry
-            paymentDates.push_back(cal.adjust(sched.date(k),bdc));
-        }
-        p.yearFractions_ = yearFractions;
-        p.paymentDates_ = paymentDates;
-        calibrationPoints_[expiry]=p;
->>>>>>> 4d685454
 
 		// Gauss Hermite
 
 		Real stdDev_0_t = stateProcess_->stdDeviation(0.0,0.0,t); // we use that the standard deviation is independent of $x$ here
 		Real stdDev_0_T = stateProcess_->stdDeviation(0.0,0.0,T);
 		Real stdDev_t_T = stateProcess_->stdDeviation(t,0.0,T-t);
-
-<<<<<<< HEAD
 
 		for(Size j=0;j<y.size();j++) {
 			Array ya(modelSettings_.gaussHermitePoints_);
@@ -532,131 +526,10 @@
 				result[j]+=normalIntegralW_[i] / res[i];
 			}
 		}
-=======
-        QL_REQUIRE(calibrationPoints_.count(expiry)==0, "caplet expiry (" << expiry << 
-                   ") occurs more than once in calibration set");
-
-        CalibrationPoint p;
-        p.isCaplet_ = true;
-        //p.expiry_ = expiry;
-        p.tenor_ = iborIndex_->tenor();
-        std::vector<Date> paymentDates;
-        std::vector<Real> yearFractions;
-        Date valueDate = iborIndex_->valueDate(expiry);
-        Date endDate = iborIndex_->fixingCalendar().advance(valueDate,iborIndex_->tenor(),
-            iborIndex_->businessDayConvention(),iborIndex_->endOfMonth()); 
-        // FIXME Here we should use a calculation date calendar ?
-        paymentDates.push_back(endDate);
-        yearFractions.push_back(iborIndex_->dayCounter().yearFraction(expiry,endDate)); 
-        // adjust the first period to start on expiry
-        p.yearFractions_ = yearFractions;
-        p.paymentDates_ = paymentDates;
-        calibrationPoints_[expiry]=p;
->>>>>>> 4d685454
-
-		// Spline
-
-		//Array z = yGrid(modelSettings_.yStdDevs_,modelSettings_.yGridPoints_);
-		//Array p(z.size());
-
-		//for(Size j=0;j<y.size();j++) {
-
-		//	Array yg = yGrid(modelSettings_.yStdDevs_,modelSettings_.yGridPoints_,T,t,y[j]);
-
-		//	for(Size i=0;i<yg.size();i++) {
-		//		p[i] = 1.0 / numeraire(T,yg[i]);
-		//	}
-
-<<<<<<< HEAD
-		//	CubicInterpolation payoff(z.begin(),z.end(),p.begin(),CubicInterpolation::Spline,true,CubicInterpolation::Lagrange,0.0,CubicInterpolation::Lagrange,0.0);
-
-		//	Real price = 0.0;
-		//	for(Size i=0;i<z.size()-1;i++) {
-		//		price += gaussianShiftedPolynomialIntegral( 0.0, payoff.cCoefficients()[i], payoff.bCoefficients()[i], payoff.aCoefficients()[i], p[i], z[i], z[i], z[i+1] );
-		//	}
-		//	if(modelSettings_.extrapolatePayoff_) {
-		//		if(modelSettings_.flatPayoffExtrapolation_) {
-		//			price += gaussianShiftedPolynomialIntegral( 0.0, 0.0, 0.0, 0.0, p[z.size()-2], z[z.size()-2], z[z.size()-1], 100.0 );
-		//			price += gaussianShiftedPolynomialIntegral( 0.0, 0.0, 0.0, 0.0, p[0], z[0], -100.0 , z[0] );
-		//		}
-		//		else {
-		//			price += gaussianShiftedPolynomialIntegral( 0.0, payoff.cCoefficients()[z.size()-2], payoff.bCoefficients()[z.size()-2], payoff.aCoefficients()[z.size()-2], p[z.size()-2], z[z.size()-2], z[z.size()-1], 100.0 );
-		//			price += gaussianShiftedPolynomialIntegral( 0.0, payoff.cCoefficients()[0], payoff.bCoefficients()[0], payoff.aCoefficients()[0], p[0], z[0], -100.0 , z[0] );
-		//		}
-		//	}
-
-		//	result[j] = price;
-
-		//}
-=======
-        for(std::map<Date,CalibrationPoint>::reverse_iterator i = calibrationPoints_.rbegin(); 
-            i != calibrationPoints_.rend(); i++) {
-
-            boost::shared_ptr<SmileSection> smileSection;
-            if(i->second.isCaplet_) {
-                i->second.annuity_= i->second.yearFractions_[0] * termStructure()->discount(i->second.paymentDates_[0],true);
-                i->second.atm_= (termStructure()->discount(i->first,true) - 
-                                 termStructure()->discount(i->second.paymentDates_[0],true)) / i->second.annuity_;
-                smileSection=capletVol_->smileSection(i->first,true);
-            }
-            else {
-                Real annuity=0.0;
-                for(unsigned int k=0; k<i->second.paymentDates_.size(); k++) {
-                    annuity += i->second.yearFractions_[k] * termStructure()->discount(i->second.paymentDates_[k],true);
-                }
-                i->second.annuity_=annuity;
-                i->second.atm_= (termStructure()->discount(i->first,true) - 
-                                 termStructure()->discount(i->second.paymentDates_.back(),true) ) / annuity; 
-                smileSection=swaptionVol_->smileSection(i->first,i->second.tenor_,true);
-            }
-
-            i->second.rawSmileSection_ = boost::shared_ptr<SmileSection>(new AtmSmileSection(smileSection,i->second.atm_));
-
-            if( modelSettings_.adjustments_ & ModelSettings::KahaleSmile ) {
-
-                i->second.smileSection_ = boost::shared_ptr<KahaleSmileSection>(new KahaleSmileSection(
-                      i->second.rawSmileSection_, i->second.atm_,
-                      modelSettings_.adjustments_ & ModelSettings::KahaleInterpolation,
-                      modelSettings_.adjustments_ & ModelSettings::KahaleExponentialExtrapolation,
-                      modelSettings_.adjustments_ & ModelSettings::KahaleDeleteArbitragePoints,
-                      modelSettings_.smileMoneynessCheckpoints_,
-                      modelSettings_.digitalGap_));
-
-            } else {
-    
-                i->second.smileSection_ = i->second.rawSmileSection_;
-
-            }
-
-            i->second.minRateDigital_ = i->second.smileSection_->digitalOptionPrice(modelSettings_.lowerRateBound_,
-                                                 Option::Call,i->second.annuity_,modelSettings_.digitalGap_);
-            i->second.maxRateDigital_ = i->second.smileSection_->digitalOptionPrice(modelSettings_.upperRateBound_,
-                                                 Option::Call,i->second.annuity_,modelSettings_.digitalGap_);
-
-            // output smile for testing
-            // SmileSectionUtils sutils;
-            // boost::shared_ptr<SmileSection> sec1 = i->second.rawSmileSection_;
-            // boost::shared_ptr<KahaleSmileSection> sec2 = 
-            //     boost::dynamic_pointer_cast<KahaleSmileSection>(i->second.smileSection_);
-            // const std::vector<double>& money = modelSettings_.smileMoneynessCheckpoints_;
-            // std::cout << "-------------------------------------------------------------------" << std::endl;
-            // std::cout << "Smile for expiry " << i->first << std::endl;
-            // std::cout << "Arbitrage free region " << sutils.arbitragefreeRegion(*sec1,money).first << " ... " <<
-            //     sutils.arbitragefreeRegion(*sec1,money).second << std::endl;
-            // if(sec2)
-            //     std::cout << "Kahale core region    " << sec2->minAfStrike() << " ... " << sec2->maxAfStrike() << std::endl;
-            // std::cout << "strike;rawCall;Call;rawDigial;Digital;rawDensity;Density;callDiff;Arb" << std::endl;
-            // Real strike = 0.0010;
-            // while(strike <= 1.0000 + 1E-8) {
-            //     std::cout << strike << ";" << sec1->optionPrice(strike) << ";" << (sec2 ? sec2->optionPrice(strike) : 0.0) << ";" <<
-            //         sec1->digitalOptionPrice(strike) << ";" << (sec2 ? sec2->digitalOptionPrice(strike) : 0.0) << ";" <<
-            //         sec1->density(strike) << ";" << (sec2 ? sec2->density(strike) : 0.0) << ";" <<
-            //         (sec2 ? sec1->optionPrice(strike)-sec2->optionPrice(strike) : 0.0) << ";" <<
-            //         ((sec2 ? sec2->density(strike) : sec1->density(strike)) < 0.0 ? "**********" : "" ) << std::endl;
-            //     strike += 0.0010;
-            // }
-            // std::cout << "-------------------------------------------------------------------" << std::endl;
->>>>>>> 4d685454
+
+
+
+
 
 		return result * (discountSpread ? exp( -discountSpread->operator()(T,true)*T+discountSpread->operator()(t,true)*t ) : 1.0 );
 
@@ -672,14 +545,10 @@
 
 		Real h = stdDevs / ((Real)gridPoints);
 
-<<<<<<< HEAD
+
 		for(int j=-gridPoints;j<=gridPoints;j++) {
 			result[j+gridPoints] = (y*stdDev_0_t + stdDev_t_T*((Real)j)*h) / stdDev_0_T;
 		}
-=======
-        for(std::map<Date,CalibrationPoint>::reverse_iterator i = calibrationPoints_.rbegin(); 
-            i != calibrationPoints_.rend(); i++,idx--) {
->>>>>>> 4d685454
 
 		return result;
 
@@ -687,36 +556,18 @@
 	
 	const Real MarkovFunctional::zerobond(Time T, Time t, Real y, boost::shared_ptr<Interpolation> discountSpread) const {
 
-<<<<<<< HEAD
 		calculate();
 		return deflatedZerobond(T,t,y,discountSpread)*numeraire(t,y,discountSpread); 
 
 	}
 
 	const Real MarkovFunctional::zerobond(const Date& maturity, const Date& referenceDate, const Real y, boost::shared_ptr<Interpolation> spread) const {
-=======
-            for(unsigned int k=0;k<i->second.paymentDates_.size();k++) {
-                deflatedFinalPayments = deflatedZerobond(termStructure()->timeFromReference(i->second.paymentDates_[k]),
-                                                         times_[idx],y_);
-                discreteDeflatedAnnuities += deflatedFinalPayments*i->second.yearFractions_[k];
-            }
-
-            CubicInterpolation deflatedAnnuities(y_.begin(),y_.end(),discreteDeflatedAnnuities.begin(),
-                                                 CubicInterpolation::Spline,true,CubicInterpolation::Lagrange,0.0,
-                                                 CubicInterpolation::Lagrange,0.0);
-            deflatedAnnuities.enableExtrapolation();
-
-            Real digitalsCorrectionFactor = 1.0;
-            modelOutputs_.digitalsAdjustmentFactors_.insert(modelOutputs_.digitalsAdjustmentFactors_.begin(),
-                                                            digitalsCorrectionFactor);
->>>>>>> 4d685454
 
 		calculate();
 
 		return zerobond(termStructure()->timeFromReference(maturity),
 			referenceDate == Null<Date>() ? 0.0 : termStructure()->timeFromReference(referenceDate),y,spread);
 
-<<<<<<< HEAD
 	}
 
 	const Real MarkovFunctional::numeraire(Time t, Real y, boost::shared_ptr<Interpolation> discountSpread ) const {
@@ -724,98 +575,11 @@
 		calculate();
 		Array ay(1,y);
 		return numeraire(t,ay,discountSpread)[0];
-=======
-                if(c==1) {
-                    digitalsCorrectionFactor = i->second.annuity_ / digital;
-                    modelOutputs_.digitalsAdjustmentFactors_.front() = digitalsCorrectionFactor;
-                }
-                
-                digital=0.0;
-                swapRate0=modelSettings_.upperRateBound_/2.0; // initial guess
-                for(int j=y_.size()-1;j>=0;j--) {
-
-                    Real integral = 0.0;
-
-                    if(j==(int)(y_.size()-1)) {
-                        if((modelSettings_.adjustments_ & ModelSettings::NoPayoffExtrapolation) == 0) { 
-                            if((modelSettings_.adjustments_ & ModelSettings::ExtrapolatePayoffFlat) != 0) {
-                                integral = gaussianShiftedPolynomialIntegral(0.0,0.0,0.0,0.0,discreteDeflatedAnnuities[j-1],
-                                                                             y_[j-1],y_[j], 100.0);
-                            }
-                            else {
-                                Real ca = deflatedAnnuities.aCoefficients()[j-1];
-                                Real cb = deflatedAnnuities.bCoefficients()[j-1];
-                                Real cc = deflatedAnnuities.cCoefficients()[j-1];
-                                integral = gaussianShiftedPolynomialIntegral(0.0,cc,cb,ca,discreteDeflatedAnnuities[j-1],
-                                                                             y_[j-1],y_[j],100.0);
-                            }
-                        }
-                    }
-                    else {
-                        Real ca = deflatedAnnuities.aCoefficients()[j];
-                        Real cb = deflatedAnnuities.bCoefficients()[j];
-                        Real cc = deflatedAnnuities.cCoefficients()[j];
-                        integral = gaussianShiftedPolynomialIntegral(0.0,cc,cb,ca,discreteDeflatedAnnuities[j],
-                                                                     y_[j],y_[j],y_[j+1]);
-                    }
-
-                    if(integral < 0) {
-                        QL_MFMESSAGE(modelOutputs_,"WARNING: integral for digitalPrice is negative for j=" << 
-                                     j << " (" << integral << ") --- reset it to zero.");
-                        integral = 0.0;
-                    }
-
-                    digital += integral * numeraire0 * digitalsCorrectionFactor;
-            
-                    if(digital >= i->second.minRateDigital_) swapRate = modelSettings_.lowerRateBound_;
-                    else {
-                        if(digital <= i->second.maxRateDigital_) swapRate = modelSettings_.upperRateBound_;
-                        else {
-                            swapRate = marketSwapRate(i->first,i->second,digital, swapRate0);
-                            if(j < (int)y_.size()-1 && swapRate > swapRate0) {
-                                QL_MFMESSAGE(modelOutputs_,"WARNING: swap rate is decreasing in y for t=" << 
-                                             times_[idx] << ", j=" << j << " (y, swap rate) is (" << y_[j] << 
-                                             "," << swapRate << ") but for j=" << j+1 << " it is (" << y_[j+1] << "," << 
-                                             swapRate0 << ") --- reset rate to " << swapRate0 << 
-                                             " in node j=" << j);
-                                swapRate = swapRate0;
-                            }
-                        }
-                    }
-                    swapRate0 = swapRate; 
-                    Real numeraire = 1.0 / (swapRate*discreteDeflatedAnnuities[j]+deflatedFinalPayments[j]);
-                    (*discreteNumeraire_)[idx][j] = numeraire * normalization;
-                }
-            }
-
-            if(modelSettings_.adjustments_ & ModelSettings::AdjustYts) {
-                numeraire_[idx]->update();
-                Real modelDeflatedZerobond = deflatedZerobond(times_[idx],0.0);
-                Real marketDeflatedZerobond = termStructure()->discount(times_[idx],true) / 
-                                                            termStructure()->discount(numeraireTime_,true);
-                for(int j=y_.size()-1;j>=0;j--) {
-                    (*discreteNumeraire_)[idx][j] *= modelDeflatedZerobond/marketDeflatedZerobond;
-                }
-                modelOutputs_.adjustmentFactors_.insert(modelOutputs_.adjustmentFactors_.begin(),
-                                                        modelDeflatedZerobond/marketDeflatedZerobond);
-            }
-            else {
-                modelOutputs_.adjustmentFactors_.insert(modelOutputs_.adjustmentFactors_.begin(),1.0);
-            }
-
-            numeraire_[idx]->update();
-        }
-
-    }
-
-    const MarkovFunctional::ModelOutputs& MarkovFunctional::modelOutputs() const {
->>>>>>> 4d685454
 
 	}
 
 	const Disposable<Array> MarkovFunctional::numeraire(const Time t, const Array& y, boost::shared_ptr<Interpolation> discountSpread ) const {
 
-<<<<<<< HEAD
 		calculate();
         Real discSpr = discountSpread ? exp( -discountSpread->operator()(numeraireTime(),true)*numeraireTime() + discountSpread->operator()(t,true)*t ) : 1.0; 
 		Array res(y.size(), termStructure()->discount(numeraireTime_,true)*discSpr);
@@ -825,68 +589,6 @@
 
 		Time tz = std::min(t,times_.back());
 		Size i= std::min<Size> ( std::upper_bound(times_.begin(),times_.end()-1,t)-times_.begin(), times_.size()-1 );
-=======
-            // yield term structure
-            modelOutputs_.marketZerorate_.clear();
-            modelOutputs_.modelZerorate_.clear();
-            for(Size i=1;i<times_.size()-1;i++) {
-                modelOutputs_.marketZerorate_.push_back(termStructure()->zeroRate(
-                                                                times_[i],QuantLib::Continuous,QuantLib::Annual));
-                modelOutputs_.modelZerorate_.push_back( -std::log( this->zerobond(times_[i]) ) / times_[i]);
-            }
-
-            // volatility surface
-            modelOutputs_.smileStrikes_.clear();
-            modelOutputs_.marketCallPremium_.clear();
-            modelOutputs_.marketPutPremium_.clear();
-            modelOutputs_.modelCallPremium_.clear();
-            modelOutputs_.modelPutPremium_.clear();
-            modelOutputs_.marketVega_.clear();
-            modelOutputs_.marketRawCallPremium_.clear();
-            modelOutputs_.marketRawPutPremium_.clear();
-
-            for(std::map<Date,CalibrationPoint>::iterator i=calibrationPoints_.begin(); i != calibrationPoints_.end(); i++) {
-                modelOutputs_.atm_.push_back(i->second.atm_);
-                modelOutputs_.annuity_.push_back(i->second.annuity_);
-                boost::shared_ptr<SmileSection> sec = i->second.smileSection_;
-                boost::shared_ptr<SmileSection> rawSec = i->second.rawSmileSection_;
-                SmileSectionUtils ssutils;
-                std::vector<Real> money = ssutils.makeMoneynessGrid(*sec,modelSettings_.smileMoneynessCheckpoints_);
-                std::vector<Real> strikes, marketCall, marketPut, modelCall, modelPut, 
-                                  marketVega, marketRawCall, marketRawPut;
-                for(Size j=0;j<money.size();j++) {
-                    strikes.push_back(money[j]*i->second.atm_);
-                    try {
-                        marketRawCall.push_back(rawSec->optionPrice(strikes[j],Option::Call,i->second.annuity_));
-                        marketRawPut.push_back(rawSec->optionPrice(strikes[j],Option::Put,i->second.annuity_));
-                    } catch(QuantLib::Error) { 
-                        // the smile section might not be able to output an option price because it has no atm level
-                        marketRawCall.push_back(0.0);
-                        marketRawPut.push_back(0.0);
-                    }
-                    marketCall.push_back(sec->optionPrice(strikes[j],Option::Call,i->second.annuity_));
-                    marketPut.push_back(sec->optionPrice(strikes[j],Option::Put,i->second.annuity_));
-                    modelCall.push_back(i->second.isCaplet_ ? capletPrice(Option::Call,i->first,strikes[j],
-                                                                          Null<Date>(),0.0,true) : 
-                                                              swaptionPrice(Option::Call,i->first,
-                                                                            i->second.tenor_,strikes[j],Null<Date>(),
-                                                                            0.0,true)); 
-                    modelPut.push_back(i->second.isCaplet_ ? capletPrice(Option::Put,i->first,strikes[j],Null<Date>(),
-                                                                            0.0,true) : 
-                                                             swaptionPrice(Option::Put,i->first,i->second.tenor_,strikes[j],
-                                                                            Null<Date>(),0.0,true)); 
-                    marketVega.push_back(sec->vega(strikes[j],i->second.annuity_));
-                }
-                modelOutputs_.smileStrikes_.push_back(strikes);
-                modelOutputs_.marketCallPremium_.push_back(marketCall);
-                modelOutputs_.marketPutPremium_.push_back(marketPut);
-                modelOutputs_.modelCallPremium_.push_back(modelCall);
-                modelOutputs_.modelPutPremium_.push_back(modelPut);
-                modelOutputs_.marketVega_.push_back(marketVega);
-                modelOutputs_.marketRawCallPremium_.push_back(marketRawCall);
-                modelOutputs_.marketRawPutPremium_.push_back(marketRawPut);
-            }
->>>>>>> 4d685454
 
 		Real ta = times_[i-1];
 		Real tb = times_[i];
@@ -923,19 +625,11 @@
 
 	const Real MarkovFunctional::swapRate(const Date& fixing, const Period& tenor, const Date& referenceDate, const Real y, bool zeroFixingDays, boost::shared_ptr<SwapIndex> swapIdx, boost::shared_ptr<Interpolation> forwardSpread, boost::shared_ptr<Interpolation> discountSpread) const {
 
-<<<<<<< HEAD
-		calculate();
-=======
-        Real stdDev_0_t = stateProcess_->stdDeviation(0.0,0.0,t); 
-        // we use that the standard deviation is independent of $x$ here
-        Real stdDev_0_T = stateProcess_->stdDeviation(0.0,0.0,T);
-        Real stdDev_t_T = stateProcess_->stdDeviation(t,0.0,T-t);
->>>>>>> 4d685454
+		calculate();
 
 		if(!swapIdx) swapIdx = swapIndexBase_;
 		QL_REQUIRE(swapIdx,"No swap index given");
 
-<<<<<<< HEAD
 		SwapIndex tmpIdx = SwapIndex(swapIdx->familyName(), tenor, swapIdx->fixingDays(),
                                  swapIdx->currency(), swapIdx->fixingCalendar(), swapIdx->fixedLegTenor(),
                                  swapIdx->fixedLegConvention(), swapIdx->dayCounter(), swapIdx->iborIndex());
@@ -980,258 +674,6 @@
 		return annuity;
 
 	}
-=======
-        for(Size j=0;j<y.size();j++) {
-            Array ya(modelSettings_.gaussHermitePoints_);
-            for(Size i=0;i<modelSettings_.gaussHermitePoints_;i++) {
-                ya[i] = (y[j]*stdDev_0_t + stdDev_t_T*normalIntegralX_[i]) / stdDev_0_T;
-                
-            }
-            Array res=numeraire(T,ya);
-            for(Size i=0;i<modelSettings_.gaussHermitePoints_;i++) {
-                result[j]+=normalIntegralW_[i] / res[i];
-            }
-        }
-
-        return result;
-
-    }
-
-    const Disposable<Array> MarkovFunctional::yGrid(const Real stdDevs, const int gridPoints, const Real T, 
-                                                    const Real t, const Real y) const {
-
-        Array result(2*gridPoints+1,0.0);
-
-        Real stdDev_0_t = stateProcess_->stdDeviation(0.0,0.0,t); 
-        // we use that the standard deviation is independent of $x$ here
-        Real stdDev_0_T = stateProcess_->stdDeviation(0.0,0.0,T);
-        Real stdDev_t_T = stateProcess_->stdDeviation(t,0.0,T-t);
-
-        Real h = stdDevs / ((Real)gridPoints);
-
-        for(int j=-gridPoints;j<=gridPoints;j++) {
-            result[j+gridPoints] = (y*stdDev_0_t + stdDev_t_T*((Real)j)*h) / stdDev_0_T;
-        }
-
-        return result;
-
-    }
-    
-    const Real MarkovFunctional::zerobond(Time T, Time t, Real y) const {
-
-        calculate();
-
-        return deflatedZerobond(T,t,y)*numeraire(t,y);
-
-    }
-
-    const Real MarkovFunctional::zerobond(const Date& maturity, const Date& referenceDate, const Real y) const {
-
-        calculate();
-
-        return zerobond(termStructure()->timeFromReference(maturity),
-            referenceDate == Null<Date>() ? 0.0 : termStructure()->timeFromReference(referenceDate),y);
-
-    }
-
-    const Real MarkovFunctional::numeraire(Time t, Real y) const {
-
-        calculate();
-        Array ay(1,y);
-        return numeraire(t,ay)[0];
-
-    }
-
-    const Disposable<Array> MarkovFunctional::numeraire(const Time t, const Array& y) const {
-
-        calculate();
-        Array res(y.size(), termStructure()->discount(numeraireTime_,true));
-        if(t<QL_EPSILON) return res;
-        
-        Real inverseNormalization=termStructure()->discount(numeraireTime_,true)/termStructure()->discount(t,true);
-
-        Time tz = std::min(t,times_.back());
-        Size i= std::min<Size> ( std::upper_bound(times_.begin(),times_.end()-1,t)-times_.begin(), times_.size()-1 );
-
-        Real ta = times_[i-1];
-        Real tb = times_[i];
-        Real dt = tb-ta;
-
-        for(Size j=0;j<y.size();j++) {
-            Real yv = y[j];
-            if(yv<y_.front()) yv=y_.front(); 
-            // FIXME flat extrapolation should be incoperated into interpolation object, see above
-            if(yv>y_.back()) yv=y_.back();
-            Real na= (*numeraire_[i-1])(yv);
-            Real nb = (*numeraire_[i])(yv);
-            res[j] = inverseNormalization / ( (tz-ta) / nb + (tb-tz) / na ) * dt;   
-            // linear in reciprocal of normalized numeraire
-        }
-
-        return res;  
-
-    }
-
-    const Real MarkovFunctional::forwardRate(const Date& fixing, const Date& referenceDate, const Real y, 
-                                             const bool zeroFixingDays, boost::shared_ptr<IborIndex> iborIdx) const {
-
-        calculate();
-
-        if(!iborIdx) iborIdx = iborIndex_;
-
-        Date valueDate = zeroFixingDays ? fixing : iborIdx->valueDate(fixing);
-        Date endDate = iborIdx->fixingCalendar().advance(valueDate,iborIdx->tenor(),
-                                iborIdx->businessDayConvention(),iborIdx->endOfMonth()); 
-        // FIXME Here we should use the calculation date calendar ?
-        Real dcf = iborIdx->dayCounter().yearFraction(valueDate,endDate);
-
-        return ( zerobond(zeroFixingDays? fixing : valueDate,referenceDate,y) - zerobond(endDate,referenceDate,y) ) / 
-                            (dcf * zerobond(endDate,referenceDate,y));
-
-    }
-
-    const Real MarkovFunctional::swapRate(const Date& fixing, const Period& tenor, const Date& referenceDate, const Real y, 
-                                          bool zeroFixingDays, boost::shared_ptr<SwapIndex> swapIdx) const {
-
-        calculate();
-
-        if(!swapIdx) swapIdx = swapIndexBase_;
-        QL_REQUIRE(swapIdx,"No swap index given");
-
-        SwapIndex tmpIdx = SwapIndex(swapIdx->familyName(), tenor, swapIdx->fixingDays(),
-                                 swapIdx->currency(), swapIdx->fixingCalendar(), swapIdx->fixedLegTenor(),
-                                 swapIdx->fixedLegConvention(), swapIdx->dayCounter(), swapIdx->iborIndex());
-        boost::shared_ptr<VanillaSwap> underlying = tmpIdx.underlyingSwap(fixing);
-        Schedule sched = underlying->fixedSchedule();
-        Real annuity = swapAnnuity(fixing,tenor,referenceDate,y,zeroFixingDays,swapIdx);
-        Rate atm = ( zerobond(zeroFixingDays ? fixing : sched.dates().front(),referenceDate,y) - 
-                     zerobond(sched.calendar().adjust(sched.dates().back(),underlying->paymentConvention()),referenceDate,y))
-                               / annuity;
-        return atm;
-
-    }
-
-    const Real MarkovFunctional::swapAnnuity(const Date& fixing, const Period& tenor, const Date& referenceDate, 
-                                             const Real y, const bool zeroFixingDays, 
-                                             boost::shared_ptr<SwapIndex> swapIdx) const {
-
-        calculate();
-
-        if(!swapIdx) swapIdx = swapIndexBase_;
-        QL_REQUIRE(swapIdx,"No swap index given");
-
-        SwapIndex tmpIdx = SwapIndex(swapIdx->familyName(), tenor, swapIdx->fixingDays(),
-                                 swapIdx->currency(), swapIdx->fixingCalendar(), swapIdx->fixedLegTenor(),
-                                 swapIdx->fixedLegConvention(), swapIdx->dayCounter(), swapIdx->iborIndex());
-        boost::shared_ptr<VanillaSwap> underlying = tmpIdx.underlyingSwap(fixing);
-        Schedule sched = underlying->fixedSchedule();
-
-        Real annuity=0.0;
-        for(unsigned int j=1; j<sched.size(); j++) {
-            annuity += zerobond(sched.calendar().adjust(sched.date(j),underlying->paymentConvention()),referenceDate,y) * 
-                swapIdx->dayCounter().yearFraction( j==1 && zeroFixingDays ? fixing : sched.date(j-1) , sched.date(j) );
-        }
-        return annuity;
-
-    }
-
-    const Real MarkovFunctional::zerobondOption(const Option::Type& type, const Date& expiry, const Date& maturity, 
-                                                const Rate strike, const Date& referenceDate, const Real y) const {
-
-        calculate();
-
-        Time fixingTime = termStructure()->timeFromReference(expiry);
-        Time referenceTime = referenceDate == Null<Date>() ? 0.0 : termStructure()->timeFromReference(referenceDate);
-
-        Array yg = yGrid(modelSettings_.yStdDevs_,modelSettings_.yGridPoints_,fixingTime,referenceTime,y);
-        Array z = yGrid(modelSettings_.yStdDevs_,modelSettings_.yGridPoints_);
-
-        Array p(yg.size());
-
-        for(Size i=0;i<yg.size();i++) {
-            Real discount = zerobond(maturity,expiry,yg[i]);
-            p[i] = std::max((type == Option::Call ? 1.0 : -1.0) * (discount-strike), 0.0 ) / numeraire(fixingTime,yg[i]);
-        }
-
-        CubicInterpolation payoff(z.begin(),z.end(),p.begin(),CubicInterpolation::Spline,true,CubicInterpolation::Lagrange,
-                                  0.0,CubicInterpolation::Lagrange,0.0);
-
-        Real price = 0.0;
-        for(Size i=0;i<z.size()-1;i++) {
-            price += gaussianShiftedPolynomialIntegral( 0.0, payoff.cCoefficients()[i], payoff.bCoefficients()[i], 
-                                                        payoff.aCoefficients()[i], p[i], z[i], z[i], z[i+1] );
-        }
-        if((modelSettings_.adjustments_ & ModelSettings::NoPayoffExtrapolation) == 0) {
-            if((modelSettings_.adjustments_ & ModelSettings::ExtrapolatePayoffFlat) != 0) {
-                price += gaussianShiftedPolynomialIntegral( 0.0, 0.0, 0.0, 0.0, p[z.size()-2], z[z.size()-2], 
-                                                            z[z.size()-1], 100.0 );
-                price += gaussianShiftedPolynomialIntegral( 0.0, 0.0, 0.0, 0.0, p[0], z[0], -100.0 , z[0] );
-            }
-            else {
-                if(type == Option::Call) price += gaussianShiftedPolynomialIntegral( 0.0, payoff.cCoefficients()[z.size()-2], 
-                            payoff.bCoefficients()[z.size()-2], payoff.aCoefficients()[z.size()-2], 
-                            p[z.size()-2], z[z.size()-2], z[z.size()-1], 100.0 );
-                if(type == Option::Put) price += gaussianShiftedPolynomialIntegral( 0.0, payoff.cCoefficients()[0], 
-                            payoff.bCoefficients()[0], payoff.aCoefficients()[0], p[0], z[0], -100.0 , z[0] );
-            }
-        }
-
-        return numeraire(referenceTime,y) * price;
-
-    }
-
-    const Real MarkovFunctional::swaptionPrice(const Option::Type& type, const Date& expiry, const Period& tenor, 
-                                               const Rate strike, const Date& referenceDate, const Real y, 
-                                               const bool zeroFixingDays, boost::shared_ptr<SwapIndex> swapIdx) const {
-        
-        calculate();
-
-        Time fixingTime = termStructure()->timeFromReference(expiry);
-        Time referenceTime = referenceDate == Null<Date>() ? 0.0 : termStructure()->timeFromReference(referenceDate);
-
-        Array yg = yGrid(modelSettings_.yStdDevs_,modelSettings_.yGridPoints_,fixingTime,referenceTime,y);
-        Array z = yGrid(modelSettings_.yStdDevs_,modelSettings_.yGridPoints_);
-        Array p(yg.size());
-
-        for(Size i=0;i<yg.size();i++) {
-            Real annuity=swapAnnuity(expiry,tenor,expiry,yg[i],zeroFixingDays,swapIdx);
-            Rate atm=swapRate(expiry,tenor,expiry,yg[i],zeroFixingDays,swapIdx);
-            p[i] = annuity * std::max((type == Option::Call ? 1.0 : -1.0) * (atm-strike), 0.0) / numeraire(fixingTime,yg[i]);
-        }
-
-        CubicInterpolation payoff(z.begin(),z.end(),p.begin(),CubicInterpolation::Spline,true,
-                                  CubicInterpolation::Lagrange,0.0,CubicInterpolation::Lagrange,0.0);
-
-        Real price = 0.0;
-        for(Size i=0;i<z.size()-1;i++) {
-            price += gaussianShiftedPolynomialIntegral( 0.0, payoff.cCoefficients()[i], payoff.bCoefficients()[i], 
-                                                        payoff.aCoefficients()[i], p[i], z[i], z[i], z[i+1] );
-        }
-        if((modelSettings_.adjustments_ & ModelSettings::NoPayoffExtrapolation) == 0) {
-            if((modelSettings_.adjustments_ & ModelSettings::ExtrapolatePayoffFlat) != 0) {
-                price += gaussianShiftedPolynomialIntegral( 0.0, 0.0, 0.0, 0.0, p[z.size()-2], z[z.size()-2], 
-                                                            z[z.size()-1], 100.0 );
-                price += gaussianShiftedPolynomialIntegral( 0.0, 0.0, 0.0, 0.0, p[0], z[0], -100.0 , z[0] );
-            }
-            else {
-                if(type == Option::Call) price += gaussianShiftedPolynomialIntegral( 0.0, payoff.cCoefficients()[z.size()-2], 
-                                                      payoff.bCoefficients()[z.size()-2], payoff.aCoefficients()[z.size()-2], 
-                                                      p[z.size()-2], z[z.size()-2], z[z.size()-1], 100.0 );
-                if(type == Option::Put) price += gaussianShiftedPolynomialIntegral( 0.0, payoff.cCoefficients()[0], 
-                                                      payoff.bCoefficients()[0], payoff.aCoefficients()[0], p[0], z[0], 
-                                                      -100.0 , z[0] );
-            }
-        }
-
-
-        return numeraire(referenceTime,y) * price;
-
-    }
-
-    const Real MarkovFunctional::capletPrice(const Option::Type& type, const Date& expiry, const Rate strike, 
-                                             const Date& referenceDate, const Real y, const bool zeroFixingDays, 
-                                             boost::shared_ptr<IborIndex> iborIdx) const {
->>>>>>> 4d685454
 
 	const Real MarkovFunctional::zerobondOption(const Option::Type& type, const Date& expiry, const Date& maturity, const Rate strike, const Date& referenceDate, const Real y, boost::shared_ptr<Interpolation> discountSpread ) const {
 
@@ -1243,15 +685,7 @@
 		Array yg = yGrid(modelSettings_.yStdDevs_,modelSettings_.yGridPoints_,fixingTime,referenceTime,y);
 		Array z = yGrid(modelSettings_.yStdDevs_,modelSettings_.yGridPoints_);
 
-<<<<<<< HEAD
 		Array p(yg.size());
-=======
-        Date valueDate = iborIdx->valueDate(expiry);
-        Date endDate = iborIdx->fixingCalendar().advance(valueDate,iborIdx->tenor(),
-                                iborIdx->businessDayConvention(),iborIdx->endOfMonth()); 
-        // FIXME Here we should use the calculation date calendar ?
-        Real dcf = iborIdx->dayCounter().yearFraction(zeroFixingDays ? expiry : valueDate,endDate);
->>>>>>> 4d685454
 
 		for(Size i=0;i<yg.size();i++) {
 			Real discount = zerobond(maturity,expiry,yg[i],discountSpread);
@@ -1335,8 +769,6 @@
 		Date endDate = iborIdx->fixingCalendar().advance(valueDate,iborIdx->tenor(),
 								iborIdx->businessDayConvention(),iborIdx->endOfMonth()); // FIXME Here we should use the calculation date calendar ?
 		Real dcf = iborIdx->dayCounter().yearFraction(zeroFixingDays ? expiry : valueDate,endDate);
-
-<<<<<<< HEAD
 
 		for(Size i=0;i<yg.size();i++) {
 			Real annuity=zerobond(endDate,expiry,yg[i]) * dcf;
@@ -1400,144 +832,6 @@
 	const Real MarkovFunctional::gaussianShiftedPolynomialIntegral(const Real a, const Real b, const Real c, const Real d, const Real e, const Real h, const Real x0, const Real x1) const {
 		return gaussianPolynomialIntegral(a,-4.0*a*h+b,6.0*a*h*h-3.0*b*h+c,-4*a*h*h*h+3.0*b*h*h-2.0*c*h+d,a*h*h*h*h-b*h*h*h+c*h*h-d*h+e,x0,x1);
 	}
-
-	std::ostream& operator<<(std::ostream& out, const MarkovFunctional::ModelOutputs& m) {
-		out << "Markov functional model trace output " << std::endl;
-		out << "Model settings" << std::endl;
-		out << "Grid points y        : " << m.settings_.yGridPoints_ << std::endl;
-		out << "Std devs y           : " << m.settings_.yStdDevs_ << std::endl;
-		out << "Lower rate bound     : " << m.settings_.lowerRateBound_ << std::endl;
-		out << "Upper rate bound     : " << m.settings_.upperRateBound_ << std::endl;
-		out << "Gauss Hermite points : " << m.settings_.gaussHermitePoints_ << std::endl;
-		out << "Digital gap          : " << m.settings_.digitalGap_ << std::endl;
-		out << "Adjustments          : " << ((m.settings_.adjustments_ & MarkovFunctional::ModelSettings::AdjustDigitals) ? "AdjustDigitals " : "") 
-			                   << ((m.settings_.adjustments_ & MarkovFunctional::ModelSettings::AdjustYts) ? "AdjustYts " : "")
-							   << std::endl;
-		out << "Smile pretreatment   : " << ((m.settings_.smilePretreatment_ & MarkovFunctional::ModelSettings::NoPretreatment) ? "NoPretreatment" : "")
-			                          << ((m.settings_.smilePretreatment_ & MarkovFunctional::ModelSettings::KahaleExtrapolation) ? "KahaleExtrapolation" : "")
-			                          << std::endl;
-		out << "Payoff Extrapolation : " << ((m.settings_.adjustments_ & MarkovFunctional::ModelSettings::NoPayoffExtrapolation) ? "No Extrapolation" : "Yes") << std::endl;
-		out << "Flat Payoff Extrap.  : " << ((m.settings_.adjustments_ & MarkovFunctional::ModelSettings::ExtrapolatePayoffFlat) ? "Yes" : "No") << 
-			                                ((m.settings_.adjustments_ & MarkovFunctional::ModelSettings::NoPayoffExtrapolation) ? " (overridden by No Extrapolation)" : "") << std::endl;
-		out << "High precision / NTL : " << (m.settings_.enableNtl_ ? "On" : "Off") << std::endl;
-		#ifdef MF_ENABLE_NTL
-			out << "NTL Precision        : " << boost::math::ntl::RR::precision() << std::endl;
-		#endif
-		out << "Smile moneyness checkpoints: ";
-		for(Size i=0;i<m.settings_.smileMoneynessCheckpoints_.size();i++) out << m.settings_.smileMoneynessCheckpoints_[i] << (i < m.settings_.smileMoneynessCheckpoints_.size()-1 ? ";" : "");
-		out << std::endl;
-
-		QL_REQUIRE(!m.dirty_,"model outputs are dirty");
-
-		if(m.expiries_.size()==0) return out; // no trace information was collected so no output
-		out << std::endl;
-		out << "Messages:" << std::endl;
-		for(std::vector<std::string>::const_iterator i=m.messages_.begin(); i != m.messages_.end() ; i++) out << (*i) << std::endl;
-		out << std::endl << std::setprecision(16);
-		out << "Yield termstructure fit:" << std::endl;
-		out << "expiry;tenor;atm;annuity;digitalAdj;ytsAdj;marketzerorate;modelzerorate;diff(bp)" << std::endl;
-		for(Size i=0;i<m.expiries_.size();i++) {
-			out << m.expiries_[i] << ";" << m.tenors_[i] << ";" << m.atm_[i] << ";" << m.annuity_[i] << ";" << m.digitalsAdjustmentFactors_[i] << ";" << m.adjustmentFactors_[i] << ";" << m.marketZerorate_[i] << ";" << m.modelZerorate_[i] << ";" << (m.marketZerorate_[i]-m.modelZerorate_[i])*10000.0 << std::endl;
-		}
-		out << std::endl;
-		out << "Volatility smile fit:" << std::endl;
-		for(Size i=0;i<m.expiries_.size();i++) {
-			std::ostringstream os;
-			os << m.expiries_[i] << "/" << m.tenors_[i];
-			std::string p = os.str();
-			out << "strike("<<p<<");marketCallRaw("<<p<<";marketCall("<<p<<");modelCall("<<p<<");marketPutRaw("<<p<<");marketPut("<<p<<");modelPut("<<p<<");marketVega("<<p<<")" << (i<m.expiries_.size()-1 ? ";" : "");
-		}
-		out << std::endl;
-		for(Size j=0;j<m.smileStrikes_[0].size();j++) {
-			for(Size i=0;i<m.expiries_.size();i++) {
-				out << m.smileStrikes_[i][j] << ";" << m.marketRawCallPremium_[i][j] << ";" << m.marketCallPremium_[i][j] << ";" << m.modelCallPremium_[i][j] << ";" << 
-					                                   m.marketRawPutPremium_[i][j] << ";" << m.marketPutPremium_[i][j] << ";" << m.modelPutPremium_[i][j] << ";" << 
-													   m.marketVega_[i][j] << (i<m.expiries_.size()-1 ? ";" : "");
-			}
-			out << std::endl;
-		}
-		return out;
-	}
-=======
-        for(Size i=0;i<yg.size();i++) {
-            Real annuity=zerobond(endDate,expiry,yg[i]) * dcf;
-            Rate atm=forwardRate(expiry,expiry,yg[i],zeroFixingDays,iborIdx);
-            p[i] = annuity * std::max((type == Option::Call ? 1.0 : -1.0) * (atm-strike), 0.0 ) / numeraire(fixingTime,yg[i]);
-        }
-
-        CubicInterpolation payoff(z.begin(),z.end(),p.begin(),CubicInterpolation::Spline,true,
-                                  CubicInterpolation::Lagrange,0.0,CubicInterpolation::Lagrange,0.0);
-
-        Real price = 0.0;
-        for(Size i=0;i<z.size()-1;i++) {
-            price += gaussianShiftedPolynomialIntegral( 0.0, payoff.cCoefficients()[i], payoff.bCoefficients()[i], 
-                                                        payoff.aCoefficients()[i], p[i], z[i], z[i], z[i+1] );
-        }
-        if((modelSettings_.adjustments_ & ModelSettings::NoPayoffExtrapolation) == 0) {
-            if((modelSettings_.adjustments_ & ModelSettings::ExtrapolatePayoffFlat) != 0) {
-                price += gaussianShiftedPolynomialIntegral( 0.0, 0.0, 0.0, 0.0, p[z.size()-2], z[z.size()-2], z[z.size()-1], 
-                                                            100.0 );
-                price += gaussianShiftedPolynomialIntegral( 0.0, 0.0, 0.0, 0.0, p[0], z[0], -100.0 , z[0] );
-            }
-            else {
-                if(type==Option::Call) price += gaussianShiftedPolynomialIntegral( 0.0, payoff.cCoefficients()[z.size()-2], 
-                        payoff.bCoefficients()[z.size()-2], payoff.aCoefficients()[z.size()-2], 
-                        p[z.size()-2], z[z.size()-2], z[z.size()-1], 100.0 );
-                if(type==Option::Put) price += gaussianShiftedPolynomialIntegral( 0.0, payoff.cCoefficients()[0], 
-                        payoff.bCoefficients()[0], payoff.aCoefficients()[0], p[0], z[0], -100.0 , z[0] );
-            }
-        }
-
-        return numeraire(referenceTime,y) * price;
-
-    }
-
-    const Real MarkovFunctional::marketSwapRate(const Date& expiry, const CalibrationPoint& p, const Real digitalPrice, 
-                                                const Real guess) const {
-
-        ZeroHelper z(this,expiry,p,digitalPrice);
-        Brent b;
-        Real solution=b.solve(z,modelSettings_.marketRateAccuracy_,std::max(std::min(guess,
-                              modelSettings_.upperRateBound_-0.00001),modelSettings_.lowerRateBound_+0.00001),
-                              modelSettings_.lowerRateBound_,modelSettings_.upperRateBound_);
-        return solution;
-
-    }
-
-    const Real MarkovFunctional::marketDigitalPrice(const Date& expiry,const CalibrationPoint& p, const Option::Type& type, 
-                                                    const Real strike) const {
-
-        return p.smileSection_->digitalOptionPrice(strike,type,p.annuity_,modelSettings_.digitalGap_);
-
-    }
-
-    const Real MarkovFunctional::gaussianPolynomialIntegral(const Real a, const Real b, const Real c, const Real d, 
-                                                            const Real e, const Real y0, const Real y1) const {
-        #ifdef MF_ENABLE_NTL
-            if(modelSettings_.enableNtl_) {
-                const boost::math::ntl::RR aa=4.0*a, ba=2.0*M_SQRT2*b, ca=2.0*c, da=M_SQRT2*d;
-                const boost::math::ntl::RR x0=y0*M_SQRT1_2, x1=y1*M_SQRT1_2;
-                const boost::math::ntl::RR res = (0.125*(3.0*aa+2.0*ca+4.0*e)*boost::math::erf(x1)-1.0/(4.0*M_SQRTPI)*
-                       exp(-x1*x1)*(2.0*aa*x1*x1*x1+3.0*aa*x1+2.0*ba*(x1*x1+1.0)+2.0*ca*x1+2.0*da))-
-                       (0.125*(3.0*aa+2.0*ca+4.0*e)*boost::math::erf(x0)-1.0/(4.0*M_SQRTPI)*exp(-x0*x0)*
-                       (2.0*aa*x0*x0*x0+3.0*aa*x0+2.0*ba*(x0*x0+1.0)+2.0*ca*x0+2.0*da));
-                return NTL::to_double(res.value());
-            }
-        #endif
-        const Real aa=4.0*a, ba=2.0*M_SQRT2*b, ca=2.0*c, da=M_SQRT2*d;
-        const Real x0=y0*M_SQRT1_2, x1=y1*M_SQRT1_2;
-        return (0.125*(3.0*aa+2.0*ca+4.0*e)*boost::math::erf(x1)-1.0/(4.0*M_SQRTPI)*exp(-x1*x1)*
-                        (2.0*aa*x1*x1*x1+3.0*aa*x1+2.0*ba*(x1*x1+1.0)+2.0*ca*x1+2.0*da))-
-            (0.125*(3.0*aa+2.0*ca+4.0*e)*boost::math::erf(x0)-1.0/(4.0*M_SQRTPI)*exp(-x0*x0)*
-                        (2.0*aa*x0*x0*x0+3.0*aa*x0+2.0*ba*(x0*x0+1.0)+2.0*ca*x0+2.0*da));
-    }
-
-    const Real MarkovFunctional::gaussianShiftedPolynomialIntegral(const Real a, const Real b, const Real c, const Real d, 
-                                                                   const Real e, const Real h, const Real x0, 
-                                                                   const Real x1) const {
-        return gaussianPolynomialIntegral(a,-4.0*a*h+b,6.0*a*h*h-3.0*b*h+c,-4*a*h*h*h+3.0*b*h*h-2.0*c*h+d,
-                                          a*h*h*h*h-b*h*h*h+c*h*h-d*h+e,x0,x1);
-    }
 
     std::ostream& operator<<(std::ostream& out, const MarkovFunctional::ModelOutputs& m) {
         out << "Markov functional model trace output " << std::endl;
@@ -1604,8 +898,6 @@
             out << std::endl;
         }
         return out;
-    }
->>>>>>> 4d685454
-
+	}
 
 }
