/* -*- mode: c++; tab-width: 4; indent-tabs-mode: nil; c-basic-offset: 4 -*- */

/*
 Copyright (C) 2014 Klaus Spanderen

 This file is part of QuantLib, a free-software/open-source library
 for financial quantitative analysts and developers - http://quantlib.org/

 QuantLib is free software: you can redistribute it and/or modify it
 under the terms of the QuantLib license.  You should have received a
 copy of the license along with this program; if not, please email
 <quantlib-dev@lists.sf.net>. The license is also available online at
 <http://quantlib.org/license.shtml>.

 This program is distributed in the hope that it will be useful, but WITHOUT
 ANY WARRANTY; without even the implied warranty of MERCHANTABILITY or FITNESS
 FOR A PARTICULAR PURPOSE.  See the license for more details.
*/

/*! \file analyticpdfhestonengine.cpp
    \brief Analytic engine for arbitrary European payoffs under the Heston model
*/

#include <ql/math/functional.hpp>
#include <ql/math/solvers1d/brent.hpp>
#include <ql/math/integrals/gausslobattointegral.hpp>
#include <ql/experimental/exoticoptions/analyticpdfhestonengine.hpp>

<<<<<<< HEAD
#if defined(__GNUC__) && (((__GNUC__ == 4) && (__GNUC_MINOR__ >= 8)) || (__GNUC__ > 4))
=======
#if defined(__GNUC__)
>>>>>>> 727e35ff
#pragma GCC diagnostic push
#pragma GCC diagnostic ignored "-Wunused-local-typedefs"
#endif

#include <boost/bind.hpp>

<<<<<<< HEAD
#if defined(__GNUC__) && (((__GNUC__ == 4) && (__GNUC_MINOR__ >= 8)) || (__GNUC__ > 4))
=======
#if defined(__GNUC__)
>>>>>>> 727e35ff
#pragma GCC diagnostic pop
#endif

#include <cmath>

namespace QuantLib {

    namespace {
        struct Hestonp {
            Real v0, kappa, theta, sigma, rho;
        };

        std::complex<Real> gamma(const Hestonp& p, Real p_x) {
            return std::complex<Real>(p.kappa, p.rho*p.sigma*p_x);
        }

        std::complex<Real> omega(const Hestonp& p, Real p_x) {
           const std::complex<Real> g = gamma(p, p_x);
           return std::sqrt(g*g
                  + p.sigma*p.sigma*std::complex<Real>(p_x*p_x, -p_x));
        }

        std::complex<Real> cpx_pv(const Hestonp& p, Real p_x, Real x, Time t){
            const Real sigma2 = p.sigma*p.sigma;
            const std::complex<Real> g = gamma(p, p_x);
            const std::complex<Real> o = omega(p, p_x);

            return
                std::exp(std::complex<Real>(0.0, p_x*x)
                         - p.v0*std::complex<Real>(p_x*p_x, -p_x)
                           /(g+o*std::cosh(0.5*o*t)/std::sinh(0.5*o*t))
                         + p.kappa*g*p.theta*t/sigma2)
                /std::pow(std::cosh(0.5*o*t)+g/o*std::sinh(0.5*o*t),
                          2.0*p.kappa*p.theta/sigma2);
        }

        Real zero_pv(const Hestonp& p, Real p_x, Real x, Time t){
            return std::abs(cpx_pv(p, p_x, x, t))-QL_EPSILON;
        }

        Real pv(const Hestonp& p, Real p_x, Real x, Time t){
            return cpx_pv(p, p_x, x, t).real();
        }
    }

    AnalyticPDFHestonEngine::AnalyticPDFHestonEngine(
        const boost::shared_ptr<HestonModel>& model,
        Real eps, Size nIterations, Real xMax)
    : eps_(eps), xMax_(xMax),
      nIterations_(nIterations),
      model_(model) {
    }

    void AnalyticPDFHestonEngine::calculate() const {
        // this is an European option pricer
        QL_REQUIRE(arguments_.exercise->type() == Exercise::European,
                   "not an European option");

        const boost::shared_ptr<HestonProcess>& process = model_->process();

        const Time t = process->time(arguments_.exercise->lastDate());

        const Real xMax = 10 * std::sqrt(process->theta()*t
        	+ (process->v0() - process->theta())*(1-std::exp(-process->kappa()*t)));

        results_.value = GaussLobattoIntegral(nIterations_, eps_)
            (boost::bind(&AnalyticPDFHestonEngine::weightedPayoff, this,_1, t),
             -xMax, xMax);
    }

    Real AnalyticPDFHestonEngine::Pv(Real s_0, Real s_t, Time t) const {
        const boost::shared_ptr<HestonProcess>& process = model_->process();
        const DiscountFactor d=  process->riskFreeRate()->discount(t)
                               / process->dividendYield()->discount(t);
        const Real x_t = std::log(d * s_t/s_0);

        return Pv(x_t, t);
    }


    Real AnalyticPDFHestonEngine::Pv(Real x_t, Time t) const {
        const Hestonp p = { model_->v0(),
                            model_->kappa(),
                            model_->theta(),
                            model_->sigma(),
                            model_->rho() };
        Real xMax = (xMax_ != Null<Real>()) ? xMax_
            : Brent().solve(boost::bind(&zero_pv, p, _1, x_t, t),
                            0.01, 1.0, 1.0);

        return GaussLobattoIntegral(nIterations_, 0.1*eps_)
               (boost::bind(&pv, p, _1, x_t, t), -xMax, xMax)/M_TWOPI;
    }

    Real AnalyticPDFHestonEngine::weightedPayoff(Real x_t, Time t) const {
        const boost::shared_ptr<HestonProcess>& process = model_->process();

        const Real s_0 = process->s0()->value();
        const DiscountFactor rD = process->riskFreeRate()->discount(t);
        const DiscountFactor dD = process->dividendYield()->discount(t);

        const Real s_t = s_0*std::exp(x_t)*dD/rD;
        const Real payoff = (*arguments_.payoff)(s_t);

        return (payoff != 0.0) ? payoff*Pv(x_t, t)*rD : 0.0;
    }
}
<|MERGE_RESOLUTION|>--- conflicted
+++ resolved
@@ -26,22 +26,14 @@
 #include <ql/math/integrals/gausslobattointegral.hpp>
 #include <ql/experimental/exoticoptions/analyticpdfhestonengine.hpp>
 
-<<<<<<< HEAD
-#if defined(__GNUC__) && (((__GNUC__ == 4) && (__GNUC_MINOR__ >= 8)) || (__GNUC__ > 4))
-=======
 #if defined(__GNUC__)
->>>>>>> 727e35ff
 #pragma GCC diagnostic push
 #pragma GCC diagnostic ignored "-Wunused-local-typedefs"
 #endif
 
 #include <boost/bind.hpp>
 
-<<<<<<< HEAD
-#if defined(__GNUC__) && (((__GNUC__ == 4) && (__GNUC_MINOR__ >= 8)) || (__GNUC__ > 4))
-=======
 #if defined(__GNUC__)
->>>>>>> 727e35ff
 #pragma GCC diagnostic pop
 #endif
 
