--- conflicted
+++ resolved
@@ -82,18 +82,9 @@
         x[0] = y[0] < 25.0 + eps1() ? std::sqrt(y[0] - eps1())
                                     : (y[0] - eps1() + 25.0) / 10.0;
         x[1] = std::sqrt(-std::log(y[1]));
-<<<<<<< HEAD
-        // x[2] = y[2] < 25.0 + eps1() ? std::sqrt(y[2] - eps1())
-        //                             : (y[2] - eps1() + 25.0) / 10.0;
-        x[2] = std::tan(M_PI*(y[4]/5.0-0.5));
-        x[3] = std::asin(y[3] / eps2());
-        x[4] = std::tan(M_PI*(y[4]/3.0-0.5));
-        // x[4] = y[4] < 4.0 ? std::sqrt(y[4]) : (y[4] + 4.0) / 4.0;
-=======
         x[2] = std::tan(M_PI*(y[4]/5.0-0.5));
         x[3] = std::asin(y[3] / eps2());
         x[4] = std::tan(M_PI*(y[4]/1.9-0.5));
->>>>>>> 8c5434da
         return x;
     }
     Array direct(const Array &x, const std::vector<bool> &,
@@ -104,23 +95,13 @@
         y[1] = std::fabs(x[1]) < std::sqrt(-std::log(eps1()))
                    ? std::exp(-(x[1] * x[1]))
                    : eps1();
-<<<<<<< HEAD
-        // y[2] = std::fabs(x[2]) < 5.0 ? x[2] * x[2] + eps1()
-        //                              : (10.0 * std::fabs(x[2]) - 25.0) + eps1();
-=======
         // limit nu to 5.00
->>>>>>> 8c5434da
         y[2] = (std::atan(x[2])/M_PI + 0.5) * 5.0;
         y[3] = std::fabs(x[3]) < 2.5 * M_PI
                    ? eps2() * std::sin(x[3])
                    : eps2() * (x[3] > 0.0 ? 1.0 : (-1.0));
-<<<<<<< HEAD
-        y[4] = (std::atan(x[4])/M_PI + 0.5) * 3.0;
-        // y[4] = std::fabs(x[4]) < 2.0 ? x[4] * x[4] : 4.0 * std::fabs(x[4]) - 4.0;
-=======
         // limit gamma to 1.9
         y[4] = (std::atan(x[4])/M_PI + 0.5) * 1.9;
->>>>>>> 8c5434da
         return y;
     }
     Real weight(const Real strike, const Real forward, const Real stdDev,
