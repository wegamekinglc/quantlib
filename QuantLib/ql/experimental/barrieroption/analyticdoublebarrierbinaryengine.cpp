/* -*- mode: c++; tab-width: 4; indent-tabs-mode: nil; c-basic-offset: 4 -*- */

/*
 Copyright (C) 2015 Thema Consulting SA

 This file is part of QuantLib, a free-software/open-source library
 for financial quantitative analysts and developers - http://quantlib.org/

 QuantLib is free software: you can redistribute it and/or modify it
 under the terms of the QuantLib license.  You should have received a
 copy of the license along with this program; if not, please email
 <quantlib-dev@lists.sf.net>. The license is also available online at
 <http://quantlib.org/license.shtml>.

 This program is distributed in the hope that it will be useful, but WITHOUT
 ANY WARRANTY; without even the implied warranty of MERCHANTABILITY or FITNESS
 FOR A PARTICULAR PURPOSE.  See the license for more details.
*/

#include <ql/experimental/barrieroption/analyticdoublebarrierbinaryengine.hpp>
#include <ql/exercise.hpp>

using std::fabs;

namespace QuantLib {

   // number of iterations ...
   static Real PI= 3.14159265358979323846264338327950;

    // calc helper object 
    class AnalyticDoubleBarrierBinaryEngine_helper
    {
    
    public:
        AnalyticDoubleBarrierBinaryEngine_helper(
             const boost::shared_ptr<GeneralizedBlackScholesProcess>& process,
             const boost::shared_ptr<CashOrNothingPayoff> &payoff,
             const boost::shared_ptr<Exercise> &exercise,
             const DoubleBarrierOption::arguments &arguments):
        process_(process),
        payoff_(payoff),
        exercise_(exercise),
        arguments_(arguments)
        {
        }

        Real payoffAtExpiry(Real spot, Real variance,
                            DoubleBarrier::Type barrierType,
                            Size maxIteration = 100,
                            Real requiredConvergence = 1e-8);
        Real payoffKIKO(Real spot, Real variance,
                        DoubleBarrier::Type barrierType,
                        Size maxIteration = 1000,
                        Real requiredConvergence = 1e-8);

    private:

        const boost::shared_ptr<GeneralizedBlackScholesProcess>& process_;
        const boost::shared_ptr<CashOrNothingPayoff> &payoff_;
        const boost::shared_ptr<Exercise> &exercise_;
        const DoubleBarrierOption::arguments &arguments_;
    };


    // helper object methods
    Real AnalyticDoubleBarrierBinaryEngine_helper::payoffAtExpiry(
         Real spot, Real variance, DoubleBarrier::Type barrierType,
         Size maxIteration, Real requiredConvergence)
    {
        QL_REQUIRE(spot>0.0,
                   "positive spot value required");

        QL_REQUIRE(variance>=0.0,
                   "negative variance not allowed");

        Time residualTime = process_->time(arguments_.exercise->lastDate());
        QL_REQUIRE(residualTime>0.0,
                   "expiration time must be > 0");

<<<<<<< HEAD
        // Option::Type type   = payoff_->optionType(); // this is not used ?!
=======
        // Option::Type type   = payoff_->optionType(); // this is not used ?
>>>>>>> 0e087120
        Real cash = payoff_->cashPayoff();
        Real barrier_lo = arguments_.barrier_lo;
        Real barrier_hi = arguments_.barrier_hi;

        Real sigmaq = variance/residualTime;
        Real r = process_->riskFreeRate()->zeroRate(residualTime, Continuous,
                                             NoFrequency);
        Real q = process_->dividendYield()->zeroRate(residualTime,
                                                   Continuous, NoFrequency);
        Real b = r - q;

        Real alpha = -0.5 * ( 2*b/sigmaq - 1);
        Real beta = -0.25 * std::pow(( 2*b/sigmaq - 1), 2) - 2 * r/sigmaq;
        Real Z = std::log(barrier_hi / barrier_lo);
        Real factor = ((2*PI*cash)/std::pow(Z,2)); // common factor
        Real lo_alpha = std::pow(spot/barrier_lo, alpha); 
        Real hi_alpha = std::pow(spot/barrier_hi, alpha); 

        Real tot = 0, term = 0;
        for (Size i = 1 ; i < maxIteration ; ++i)
        {
           Real term1 = (lo_alpha-std::pow(-1.0, (int)i)*hi_alpha) /
                              (std::pow(alpha,2)+std::pow(i*PI/Z, 2));
           Real term2 = std::sin(i*PI/Z * std::log(spot/barrier_lo));
           Real term3 = std::exp(-0.5*(std::pow(i*PI/Z,2)-beta)*variance);
           term = factor * i * term1 * term2 * term3;
           tot += term;
        }

        // Check if convergence is sufficiently fast (for extreme parameters with big alpha the convergence can be very
        // poor, see for example Hui "One-touch double barrier binary option value")
        QL_REQUIRE(std::fabs(term) < requiredConvergence, "serie did not converge sufficiently fast");

        if (barrierType == DoubleBarrier::KnockOut)
           return std::max(tot, 0.0); // KO
        else {
           Rate discount = process_->riskFreeRate()->discount(
                                             arguments_.exercise->lastDate());
           QL_REQUIRE(discount>0.0,
                        "positive discount required");
           return std::max(cash * discount - tot, 0.0); // KI
        }
    }

    // helper object methods
    Real AnalyticDoubleBarrierBinaryEngine_helper::payoffKIKO(
         Real spot, Real variance, DoubleBarrier::Type barrierType,
         Size maxIteration, Real requiredConvergence)
    {
        QL_REQUIRE(spot>0.0,
                   "positive spot value required");

        QL_REQUIRE(variance>=0.0,
                   "negative variance not allowed");

        Time residualTime = process_->time(arguments_.exercise->lastDate());
        QL_REQUIRE(residualTime>0.0,
                   "expiration time must be > 0");

        Real cash = payoff_->cashPayoff();
        Real barrier_lo = arguments_.barrier_lo;
        Real barrier_hi = arguments_.barrier_hi;
        if (barrierType == DoubleBarrier::KOKI)
           std::swap(barrier_lo, barrier_hi);

        Real sigmaq = variance/residualTime;
        Real r = process_->riskFreeRate()->zeroRate(residualTime, Continuous,
                                             NoFrequency);
        Real q = process_->dividendYield()->zeroRate(residualTime,
                                                   Continuous, NoFrequency);
        Real b = r - q;

        Real alpha = -0.5 * ( 2*b/sigmaq - 1);
        Real beta = -0.25 * std::pow(( 2*b/sigmaq - 1), 2) - 2 * r/sigmaq;
        Real Z = std::log(barrier_hi / barrier_lo);
        Real log_S_L = std::log(spot / barrier_lo);

        Real tot = 0, term = 0;
        for (Size i = 1 ; i < maxIteration ; ++i)
        {
            Real factor = std::pow(i*PI/Z,2)-beta;
            Real term1 = (beta - std::pow(i*PI/Z,2) * std::exp(-0.5*factor*variance)) / factor;
            Real term2 = std::sin(i * PI/Z * log_S_L);
            term = (2.0/(i*PI)) * term1 * term2;
            tot += term;
        }
        tot += 1 - log_S_L / Z;
        tot *= cash*std::pow(spot/barrier_lo, alpha);

        // Check if convergence is sufficiently fast
        QL_REQUIRE(fabs(term) < requiredConvergence, "serie did not converge sufficiently fast");

        return std::max(tot, 0.0);
    }

    AnalyticDoubleBarrierBinaryEngine::AnalyticDoubleBarrierBinaryEngine(
              const boost::shared_ptr<GeneralizedBlackScholesProcess>& process)
    : process_(process) {
        registerWith(process_);
    }

    void AnalyticDoubleBarrierBinaryEngine::calculate() const {

        if (arguments_.barrierType == DoubleBarrier::KIKO ||
            arguments_.barrierType == DoubleBarrier::KOKI) {
            boost::shared_ptr<AmericanExercise> ex =
                boost::dynamic_pointer_cast<AmericanExercise>(
                                                   arguments_.exercise);
            QL_REQUIRE(ex, "KIKO/KOKI options must have American exercise");
            QL_REQUIRE(ex->dates()[0] <=
                       process_->blackVolatility()->referenceDate(),
                       "American option with window exercise not handled yet");
        } else {
            boost::shared_ptr<EuropeanExercise> ex =
                boost::dynamic_pointer_cast<EuropeanExercise>(
                                                   arguments_.exercise);
            QL_REQUIRE(ex, "non-European exercise given");
        }
        boost::shared_ptr<CashOrNothingPayoff> payoff =
            boost::dynamic_pointer_cast<CashOrNothingPayoff>(arguments_.payoff);
        QL_REQUIRE(payoff, "a cash-or-nothing payoff must be given");

        Real spot = process_->stateVariable()->value();
        QL_REQUIRE(spot > 0.0, "negative or null underlying given");

        Real variance =
            process_->blackVolatility()->blackVariance(
                                             arguments_.exercise->lastDate(),
                                             payoff->strike());
        Real barrier_lo = arguments_.barrier_lo;
        Real barrier_hi = arguments_.barrier_hi;
        DoubleBarrier::Type barrierType = arguments_.barrierType;
        QL_REQUIRE(barrier_lo>0.0,
                   "positive low barrier value required");
        QL_REQUIRE(barrier_hi>0.0,
                   "positive high barrier value required");
        QL_REQUIRE(barrier_lo < barrier_hi,
                   "barrier_lo must be < barrier_hi");
        QL_REQUIRE(barrierType == DoubleBarrier::KnockIn ||
                   barrierType == DoubleBarrier::KnockOut ||
                   barrierType == DoubleBarrier::KIKO ||
                   barrierType == DoubleBarrier::KOKI,
                   "Unsupported barrier type");

        // degenerate cases
        switch (barrierType) {
          case DoubleBarrier::KnockOut:
            if (spot <= barrier_lo || spot >= barrier_hi) {
                // knocked out, no value
                results_.value = 0;
                results_.delta = 0;
                results_.gamma = 0;
                results_.vega = 0;
                results_.rho = 0;
                return;
            }
            break;

          case DoubleBarrier::KnockIn:
            if (spot <= barrier_lo || spot >= barrier_hi) {
                // knocked in - pays
                results_.value = payoff->cashPayoff();
                results_.delta = 0;
                results_.gamma = 0;
                results_.vega = 0;
                results_.rho = 0;
                return;
            }
            break;

          case DoubleBarrier::KIKO:
            if (spot >= barrier_hi) {
                // knocked out, no value
                results_.value = 0;
                results_.delta = 0;
                results_.gamma = 0;
                results_.vega = 0;
                results_.rho = 0;
                return;
            } else if (spot <= barrier_lo) {
                // knocked in, pays
                results_.value = payoff->cashPayoff();
                results_.delta = 0;
                results_.gamma = 0;
                results_.vega = 0;
                results_.rho = 0;
                return;
            }
            break;

          case DoubleBarrier::KOKI:
            if (spot <= barrier_lo) {
                // knocked out, no value
                results_.value = 0;
                results_.delta = 0;
                results_.gamma = 0;
                results_.vega = 0;
                results_.rho = 0;
                return;
            } else if (spot >= barrier_hi) {
                // knocked in, pays
                results_.value = payoff->cashPayoff();
                results_.delta = 0;
                results_.gamma = 0;
                results_.vega = 0;
                results_.rho = 0;
                return;
            }
            break;
        }

        AnalyticDoubleBarrierBinaryEngine_helper helper(process_,
           payoff, arguments_.exercise, arguments_);
        switch (barrierType)
        {
          case DoubleBarrier::KnockOut:
          case DoubleBarrier::KnockIn:
            results_.value = helper.payoffAtExpiry(spot, variance, barrierType);
            break;

          case DoubleBarrier::KIKO:
          case DoubleBarrier::KOKI:
            results_.value = helper.payoffKIKO(spot, variance, barrierType);
            break;
        }
    }

}
<|MERGE_RESOLUTION|>--- conflicted
+++ resolved
@@ -77,11 +77,7 @@
         QL_REQUIRE(residualTime>0.0,
                    "expiration time must be > 0");
 
-<<<<<<< HEAD
-        // Option::Type type   = payoff_->optionType(); // this is not used ?!
-=======
         // Option::Type type   = payoff_->optionType(); // this is not used ?
->>>>>>> 0e087120
         Real cash = payoff_->cashPayoff();
         Real barrier_lo = arguments_.barrier_lo;
         Real barrier_hi = arguments_.barrier_hi;
