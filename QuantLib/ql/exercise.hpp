--- conflicted
+++ resolved
@@ -56,17 +56,10 @@
         Date lastDate() const { return dates_.back(); }
       protected:
         std::vector<Date> dates_;
-<<<<<<< HEAD
-		std::vector<Real> rebates_;
-		Natural rebateSettlementDays_;
-		Calendar rebatePaymentCalendar_;
-		BusinessDayConvention rebatePaymentConvention_;
-=======
         std::vector<Real> rebates_;
         Natural rebateSettlementDays_;
         Calendar rebatePaymentCalendar_;
         BusinessDayConvention rebatePaymentConvention_;
->>>>>>> 844ccf29
         Type type_;
     };
 
@@ -124,16 +117,6 @@
     */
     class BermudanExercise : public EarlyExercise {
       public:
-<<<<<<< HEAD
-        BermudanExercise(const std::vector<Date>& dates,
-                         bool payoffAtExpiry = false,
-						 const std::vector<Real>& rebates = std::vector<Real>(),     
-                         // in case of exercise the holder receives the rebate (if positive) or 
-                         // pays it (if negative) on the rebate settlement date
-						 const Natural rebateSettlementDays = 0,
-						 const Calendar rebatePaymentCalendar = NullCalendar(),
-						 const BusinessDayConvention rebatePaymentConvention = Following);
-=======
         BermudanExercise(const std::vector<Date> &dates,
                          bool payoffAtExpiry = false,
                          const std::vector<Real> &rebates = std::vector<Real>(),
@@ -144,7 +127,6 @@
                          const Calendar rebatePaymentCalendar = NullCalendar(),
                          const BusinessDayConvention rebatePaymentConvention =
                              Following);
->>>>>>> 844ccf29
     };
 
     //! European exercise
@@ -152,14 +134,6 @@
     */
     class EuropeanExercise : public Exercise {
       public:
-<<<<<<< HEAD
-        EuropeanExercise(const Date& date, const Real rebate = 0.0, 
-                         // in case of exercise the holder receives the rebate (if positive) or 
-                         // pays it (if negative) on the rebate settlement date
-                         const Natural rebateSettlementDays = 0, 
-                         const Calendar rebatePaymentCalendar = NullCalendar(),
-                         const BusinessDayConvention rebatePaymentConvention = Following);
-=======
         EuropeanExercise(const Date &date, const Real rebate = 0.0,
                          // in case of exercise the holder receives the rebate
                          // (if positive) or pays it (if negative) on the rebate
@@ -168,7 +142,6 @@
                          const Calendar rebatePaymentCalendar = NullCalendar(),
                          const BusinessDayConvention rebatePaymentConvention =
                              Following);
->>>>>>> 844ccf29
     };
 }
 
