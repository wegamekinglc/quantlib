--- conflicted
+++ resolved
@@ -27,10 +27,6 @@
 #define quantlib_exercise_type_h
 
 #include <ql/time/date.hpp>
-#include <ql/time/calendar.hpp>
-#include <ql/time/calendars/nullcalendar.hpp>
-#include <ql/time/businessdayconvention.hpp>
-#include <ql/errors.hpp>
 #include <vector>
 
 namespace QuantLib {
@@ -46,12 +42,8 @@
         virtual ~Exercise() {}
         // inspectors
         Type type() const { return type_; }
-<<<<<<< HEAD
-        Date date(Size index) const;
-=======
         Date date(Size index) const { return dates_[index]; }
         Date dateAt(Size index) const { return dates_.at(index); }
->>>>>>> fc6d4344
         //! Returns all exercise dates
         const std::vector<Date>& dates() const { return dates_; }
         Date lastDate() const { return dates_.back(); }
@@ -59,14 +51,6 @@
         std::vector<Date> dates_;
         Type type_;
     };
-
-    inline Date Exercise::date(Size index) const {
-        QL_REQUIRE(index < dates_.size(),
-                   "date with index " << index << " does not exist (0..."
-                                      << dates_.size() << ")");
-        return dates_[index];
-    }
-
 
     //! Early-exercise base class
     /*! The payoff can be at exercise (the default) or at expiry */
@@ -116,4 +100,5 @@
 
 }
 
+
 #endif