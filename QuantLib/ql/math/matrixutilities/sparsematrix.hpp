/* -*- mode: c++; tab-width: 4; indent-tabs-mode: nil; c-basic-offset: 4 -*- */

/*
Copyright (C) 2012 Klaus Spanderen

This file is part of QuantLib, a free-software/open-source library
for financial quantitative analysts and developers - http://quantlib.org/

QuantLib is free software: you can redistribute it and/or modify it
under the terms of the QuantLib license.  You should have received a
copy of the license along with this program; if not, please email
<quantlib-dev@lists.sf.net>. The license is also available online at
<http://quantlib.org/license.shtml>.

This program is distributed in the hope that it will be useful, but WITHOUT
ANY WARRANTY; without even the implied warranty of MERCHANTABILITY or FITNESS
FOR A PARTICULAR PURPOSE.  See the license for more details.
*/

/*! \file sparsematrix.hpp
    \brief typedef for boost sparse matrix class
*/

#ifndef quantlib_sparse_matrix_hpp
#define quantlib_sparse_matrix_hpp

#include <ql/qldefines.hpp>

#if !defined(QL_NO_UBLAS_SUPPORT)

#include <ql/math/array.hpp>

#if defined(QL_PATCH_MSVC)
#pragma warning(push)
#pragma warning(disable:4180)
#pragma warning(disable:4127)
#endif

#if defined(__clang__) && BOOST_VERSION > 105300
#pragma clang diagnostic push
#pragma clang diagnostic ignored "-Wunused-function"
#endif

<<<<<<< HEAD
#if defined(__GNUC__) && (((__GNUC__ == 4) && (__GNUC_MINOR__ >= 8)) || (__GNUC__ > 4))
=======
#if defined(__GNUC__)
>>>>>>> 727e35ff
#pragma GCC diagnostic push
#pragma GCC diagnostic ignored "-Wunused-local-typedefs"
#endif

#include <boost/numeric/ublas/matrix_sparse.hpp>

#if defined(QL_PATCH_MSVC)
#pragma warning(pop)
#endif

#if defined(__clang__) && BOOST_VERSION > 105300
#pragma clang diagnostic pop
#endif

<<<<<<< HEAD
#if defined(__GNUC__) && (((__GNUC__ == 4) && (__GNUC_MINOR__ >= 8)) || (__GNUC__ > 4))
=======
#if defined(__GNUC__)
>>>>>>> 727e35ff
#pragma GCC diagnostic pop
#endif

namespace QuantLib {
    typedef boost::numeric::ublas::compressed_matrix<Real> SparseMatrix;
    typedef boost::numeric::ublas::matrix_reference<SparseMatrix>
        SparseMatrixReference;

    inline Disposable<Array> prod(const SparseMatrix& A, const Array& x) {
        Array b(x.size());

        for (Size i=0; i < A.filled1()-1; ++i) {
            const Size begin = A.index1_data()[i];
            const Size end   = A.index1_data()[i+1];
            Real t=0;
            for (Size j=begin; j < end; ++j) {
                t += A.value_data()[j]*x[A.index2_data()[j]];
            }

            b[i]=t;
        }
        return b;
    }
}

#endif
#endif<|MERGE_RESOLUTION|>--- conflicted
+++ resolved
@@ -41,11 +41,7 @@
 #pragma clang diagnostic ignored "-Wunused-function"
 #endif
 
-<<<<<<< HEAD
-#if defined(__GNUC__) && (((__GNUC__ == 4) && (__GNUC_MINOR__ >= 8)) || (__GNUC__ > 4))
-=======
 #if defined(__GNUC__)
->>>>>>> 727e35ff
 #pragma GCC diagnostic push
 #pragma GCC diagnostic ignored "-Wunused-local-typedefs"
 #endif
@@ -60,11 +56,7 @@
 #pragma clang diagnostic pop
 #endif
 
-<<<<<<< HEAD
-#if defined(__GNUC__) && (((__GNUC__ == 4) && (__GNUC_MINOR__ >= 8)) || (__GNUC__ > 4))
-=======
 #if defined(__GNUC__)
->>>>>>> 727e35ff
 #pragma GCC diagnostic pop
 #endif
 
