/* -*- mode: c++; tab-width: 4; indent-tabs-mode: nil; c-basic-offset: 4 -*- */

/*
 Copyright (C) 2003 Ferdinando Ametrano
 Copyright (C) 2000, 2001, 2002, 2003 RiskMap srl
 Copyright (C) 2015 Peter Caspers

 This file is part of QuantLib, a free-software/open-source library
 for financial quantitative analysts and developers - http://quantlib.org/

 QuantLib is free software: you can redistribute it and/or modify it
 under the terms of the QuantLib license.  You should have received a
 copy of the license along with this program; if not, please email
 <quantlib-dev@lists.sf.net>. The license is also available online at
 <http://quantlib.org/license.shtml>.

 This program is distributed in the hope that it will be useful, but WITHOUT
 ANY WARRANTY; without even the implied warranty of MERCHANTABILITY or FITNESS
 FOR A PARTICULAR PURPOSE.  See the license for more details.
*/

#include <ql/math/statistics/incrementalstatistics.hpp>
#include <iomanip>

namespace QuantLib {

    IncrementalStatistics::IncrementalStatistics() {
        reset();
    }

    Size IncrementalStatistics::samples() const {
        return boost::accumulators::extract_result<
            boost::accumulators::tag::count>(acc_);
    }

    Real IncrementalStatistics::weightSum() const {
        return boost::accumulators::extract_result<
            boost::accumulators::tag::sum_of_weights_kahan>(acc_);
    }

    Real IncrementalStatistics::mean() const {
        QL_REQUIRE(weightSum() > 0.0, "sampleWeight_= 0, unsufficient");
        return boost::accumulators::extract_result<
            boost::accumulators::tag::weighted_mean>(acc_);
    }

    Real IncrementalStatistics::variance() const {
        QL_REQUIRE(weightSum() > 0.0, "sampleWeight_= 0, unsufficient");
        QL_REQUIRE(samples() > 1, "sample number <= 1, unsufficient");
        Real n = static_cast<Real>(samples());
        return n / (n - 1.0) *
               boost::accumulators::extract_result<
                   boost::accumulators::tag::weighted_variance>(acc_);
    }

    Real IncrementalStatistics::standardDeviation() const {
        return std::sqrt(variance());
    }

    Real IncrementalStatistics::errorEstimate() const {
        return std::sqrt(variance() / (samples()));
    }

    Real IncrementalStatistics::skewness() const {
        QL_REQUIRE(samples() > 2, "sample number <= 2, unsufficient");
        Real n = static_cast<Real>(samples());
        Real r1 = n / (n - 2.0);
        Real r2 = (n - 1.0) / (n - 2.0);
        return std::sqrt(r1 * r2) * 
               boost::accumulators::extract_result<
                   boost::accumulators::tag::weighted_skewness>(acc_);
    }

    Real IncrementalStatistics::kurtosis() const {
        QL_REQUIRE(samples() > 3,
                   "sample number <= 3, unsufficient");
        boost::accumulators::extract_result<
            boost::accumulators::tag::weighted_kurtosis>(acc_);
        Real n = static_cast<Real>(samples());
        Real r1 = (n - 1.0) / (n - 2.0);
        Real r2 = (n + 1.0) / (n - 3.0);
        Real r3 = (n - 1.0) / (n - 3.0);
        return ((3.0 + boost::accumulators::extract_result<
                           boost::accumulators::tag::weighted_kurtosis>(acc_)) *
                    r2 -
                3.0 * r3) *
               r1;
    }

    Real IncrementalStatistics::min() const {
        QL_REQUIRE(samples() > 0, "empty sample set");
        return boost::accumulators::extract_result<
            boost::accumulators::tag::min>(acc_);
    }

    Real IncrementalStatistics::max() const {
        QL_REQUIRE(samples() > 0, "empty sample set");
        return boost::accumulators::extract_result<
            boost::accumulators::tag::max>(acc_);
    }

    Size IncrementalStatistics::downsideSamples() const {
        return boost::accumulators::extract_result<
            boost::accumulators::tag::count>(downsideAcc_);
    }

    Real IncrementalStatistics::downsideWeightSum() const {
        return boost::accumulators::extract_result<
            boost::accumulators::tag::sum_of_weights_kahan>(downsideAcc_);
    }

    Real IncrementalStatistics::downsideVariance() const {
        QL_REQUIRE(downsideWeightSum() > 0.0, "sampleWeight_= 0, unsufficient");
        QL_REQUIRE(downsideSamples() > 1, "sample number <= 1, unsufficient");
        Real n = static_cast<Real>(downsideSamples());
        Real r1 = n / (n - 1.0);
<<<<<<< HEAD
        Real r2 = n / downsideWeightSum();
=======
>>>>>>> a4cca69e
        return r1 *
               boost::accumulators::extract_result<
                   boost::accumulators::tag::moment<2> >(downsideAcc_);
    }

    Real IncrementalStatistics::downsideDeviation() const {
        return std::sqrt(downsideVariance());
    }

    void IncrementalStatistics::add(Real value, Real valueWeight) {
        QL_REQUIRE(valueWeight >= 0.0, "negative weight (" << valueWeight
                                                           << ") not allowed");
        acc_(value, boost::accumulators::weight = valueWeight);
        if(value < 0.0)
            downsideAcc_(value, boost::accumulators::weight = valueWeight);
    }

    void IncrementalStatistics::reset() {
<<<<<<< HEAD
        acc_ = acc0_;
        downsideAcc_ = downsideAcc0_;
=======
        acc_ = accumulator_set();
        downsideAcc_ = downside_accumulator_set();
>>>>>>> a4cca69e
    }

}<|MERGE_RESOLUTION|>--- conflicted
+++ resolved
@@ -114,10 +114,6 @@
         QL_REQUIRE(downsideSamples() > 1, "sample number <= 1, unsufficient");
         Real n = static_cast<Real>(downsideSamples());
         Real r1 = n / (n - 1.0);
-<<<<<<< HEAD
-        Real r2 = n / downsideWeightSum();
-=======
->>>>>>> a4cca69e
         return r1 *
                boost::accumulators::extract_result<
                    boost::accumulators::tag::moment<2> >(downsideAcc_);
@@ -136,13 +132,8 @@
     }
 
     void IncrementalStatistics::reset() {
-<<<<<<< HEAD
-        acc_ = acc0_;
-        downsideAcc_ = downsideAcc0_;
-=======
         acc_ = accumulator_set();
         downsideAcc_ = downside_accumulator_set();
->>>>>>> a4cca69e
     }
 
 }