/* -*- mode: c++; tab-width: 4; indent-tabs-mode: nil; c-basic-offset: 4 -*- */

/*
 Copyright (C) 2003 Ferdinando Ametrano
 Copyright (C) 2000, 2001, 2002, 2003 RiskMap srl
 Copyright (C) 2015 Peter Caspers

 This file is part of QuantLib, a free-software/open-source library
 for financial quantitative analysts and developers - http://quantlib.org/

 QuantLib is free software: you can redistribute it and/or modify it
 under the terms of the QuantLib license.  You should have received a
 copy of the license along with this program; if not, please email
 <quantlib-dev@lists.sf.net>. The license is also available online at
 <http://quantlib.org/license.shtml>.

 This program is distributed in the hope that it will be useful, but WITHOUT
 ANY WARRANTY; without even the implied warranty of MERCHANTABILITY or FITNESS
 FOR A PARTICULAR PURPOSE.  See the license for more details.
*/

/*! \file incrementalstatistics.hpp
    \brief statistics tool based on incremental accumulation
           in the meantime, this is just a wrapper to the boost
           accumulator library, kept for backward compatibility
*/

#ifndef quantlib_incremental_statistics_hpp
#define quantlib_incremental_statistics_hpp

#include <ql/utilities/null.hpp>
#include <ql/errors.hpp>

#include <boost/accumulators/accumulators.hpp>
#include <boost/accumulators/statistics/stats.hpp>
#include <boost/accumulators/statistics/count.hpp>
#include <boost/accumulators/statistics/sum.hpp>
#include <boost/accumulators/statistics/sum_kahan.hpp>
#include <boost/accumulators/statistics/min.hpp>
#include <boost/accumulators/statistics/max.hpp>
#include <boost/accumulators/statistics/weighted_mean.hpp>
#include <boost/accumulators/statistics/weighted_variance.hpp>
#include <boost/accumulators/statistics/weighted_skewness.hpp>
#include <boost/accumulators/statistics/weighted_kurtosis.hpp>
#include <boost/accumulators/statistics/weighted_moment.hpp>

namespace QuantLib {

    //! Statistics tool based on incremental accumulation
    /*! It can accumulate a set of data and return statistics (e.g: mean,
        variance, skewness, kurtosis, error estimation, etc.).
        This class is a wrapper to the boost accumulator library.
    */

    class IncrementalStatistics {
      public:
        typedef Real value_type;
        IncrementalStatistics();
        //! \name Inspectors
        //@{
        //! number of samples collected
        Size samples() const;

        //! sum of data weights
        Real weightSum() const;

        /*! returns the mean, defined as
            \f[ \langle x \rangle = \frac{\sum w_i x_i}{\sum w_i}. \f]
        */
        Real mean() const;

        /*! returns the variance, defined as
            \f[ \frac{N}{N-1} \left\langle \left(
                x-\langle x \rangle \right)^2 \right\rangle. \f]
        */
        Real variance() const;

        /*! returns the standard deviation \f$ \sigma \f$, defined as the
            square root of the variance.
        */
        Real standardDeviation() const;

        /*! returns the error estimate \f$ \epsilon \f$, defined as the
            square root of the ratio of the variance to the number of
            samples.
        */
        Real errorEstimate() const;

        /*! returns the skewness, defined as
            \f[ \frac{N^2}{(N-1)(N-2)} \frac{\left\langle \left(
                x-\langle x \rangle \right)^3 \right\rangle}{\sigma^3}. \f]
            The above evaluates to 0 for a Gaussian distribution.
        */
        Real skewness() const;

        /*! returns the excess kurtosis, defined as
            \f[ \frac{N^2(N+1)}{(N-1)(N-2)(N-3)}
                \frac{\left\langle \left(x-\langle x \rangle \right)^4
                \right\rangle}{\sigma^4} - \frac{3(N-1)^2}{(N-2)(N-3)}. \f]
            The above evaluates to 0 for a Gaussian distribution.
        */
        Real kurtosis() const;

        /*! returns the minimum sample value */
        Real min() const;

        /*! returns the maximum sample value */
        Real max() const;

        //! number of negative samples collected
        Size downsideSamples() const;

        //! sum of data weights for negative samples
        Real downsideWeightSum() const;

        /*! returns the downside variance, defined as
            \f[ \frac{N}{N-1} \times \frac{ \sum_{i=1}^{N}
                \theta \times x_i^{2}}{ \sum_{i=1}^{N} w_i} \f],
            where \f$ \theta \f$ = 0 if x > 0 and
            \f$ \theta \f$ =1 if x <0
        */
        Real downsideVariance() const;

        /*! returns the downside deviation, defined as the
            square root of the downside variance.
        */
        Real downsideDeviation() const;

        //@}

        //! \name Modifiers
        //@{
        //! adds a datum to the set, possibly with a weight
        /*! \pre weight must be positive or null */
        void add(Real value, Real weight = 1.0);
        //! adds a sequence of data to the set, with default weight
        template <class DataIterator>
        void addSequence(DataIterator begin, DataIterator end) {
            for (;begin!=end;++begin)
                add(*begin);
        }
        //! adds a sequence of data to the set, each with its weight
        /*! \pre weights must be positive or null */
        template <class DataIterator, class WeightIterator>
        void addSequence(DataIterator begin, DataIterator end,
                         WeightIterator wbegin) {
            for (;begin!=end;++begin,++wbegin)
                add(*begin, *wbegin);
        }
        //! resets the data to a null set
        void reset();
        //@}
     private:
<<<<<<< HEAD
       boost::accumulators::accumulator_set<
=======
       typedef boost::accumulators::accumulator_set<
>>>>>>> a4cca69e
           Real,
           boost::accumulators::stats<
               boost::accumulators::tag::count, boost::accumulators::tag::min,
               boost::accumulators::tag::max,
               boost::accumulators::tag::weighted_mean,
               boost::accumulators::tag::weighted_variance,
               boost::accumulators::tag::weighted_skewness,
               boost::accumulators::tag::weighted_kurtosis,
               boost::accumulators::tag::sum_of_weights_kahan>,
<<<<<<< HEAD
           Real> acc_,
           acc0_;
       boost::accumulators::accumulator_set<
           Real, boost::accumulators::stats<
                     boost::accumulators::tag::count,
                     boost::accumulators::tag::weighted_moment<2>,
                     boost::accumulators::tag::sum_of_weights_kahan>,
           Real> downsideAcc_,
           downsideAcc0_;
=======
           Real> accumulator_set;
        accumulator_set acc_;
        typedef boost::accumulators::accumulator_set<
            Real, boost::accumulators::stats<
                      boost::accumulators::tag::count,
                      boost::accumulators::tag::weighted_moment<2>,
                      boost::accumulators::tag::sum_of_weights_kahan>,
            Real> downside_accumulator_set;
        downside_accumulator_set downsideAcc_;
>>>>>>> a4cca69e
    };

}


#endif<|MERGE_RESOLUTION|>--- conflicted
+++ resolved
@@ -151,11 +151,7 @@
         void reset();
         //@}
      private:
-<<<<<<< HEAD
-       boost::accumulators::accumulator_set<
-=======
        typedef boost::accumulators::accumulator_set<
->>>>>>> a4cca69e
            Real,
            boost::accumulators::stats<
                boost::accumulators::tag::count, boost::accumulators::tag::min,
@@ -165,17 +161,6 @@
                boost::accumulators::tag::weighted_skewness,
                boost::accumulators::tag::weighted_kurtosis,
                boost::accumulators::tag::sum_of_weights_kahan>,
-<<<<<<< HEAD
-           Real> acc_,
-           acc0_;
-       boost::accumulators::accumulator_set<
-           Real, boost::accumulators::stats<
-                     boost::accumulators::tag::count,
-                     boost::accumulators::tag::weighted_moment<2>,
-                     boost::accumulators::tag::sum_of_weights_kahan>,
-           Real> downsideAcc_,
-           downsideAcc0_;
-=======
            Real> accumulator_set;
         accumulator_set acc_;
         typedef boost::accumulators::accumulator_set<
@@ -185,7 +170,6 @@
                       boost::accumulators::tag::sum_of_weights_kahan>,
             Real> downside_accumulator_set;
         downside_accumulator_set downsideAcc_;
->>>>>>> a4cca69e
     };
 
 }
