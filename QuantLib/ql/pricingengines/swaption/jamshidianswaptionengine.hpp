--- conflicted
+++ resolved
@@ -34,13 +34,10 @@
 
     //! Jamshidian swaption engine
     /*! \ingroup swaptionengines
-<<<<<<< HEAD
-=======
         \warning The engine might assume that the exercise date equals the
                  start date of the passed swap unless the model provides
                  an implementation of the discountBondOption method with
                  start delay 
->>>>>>> 0c3ca1c0
     */
 
     class JamshidianSwaptionEngine
