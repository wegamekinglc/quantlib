--- conflicted
+++ resolved
@@ -32,12 +32,9 @@
                          QuantLib::Real forward,
                          QuantLib::Real displacement)
     {
-<<<<<<< HEAD
-=======
         QL_REQUIRE(displacement >= 0.0, "displacement ("
                                             << displacement
                                             << ") must be non-negative");
->>>>>>> 29e9d95a
         QL_REQUIRE(strike + displacement >= 0.0,
                    "strike + displacement (" << strike << " + " << displacement
                                              << ") must be non-negative");
