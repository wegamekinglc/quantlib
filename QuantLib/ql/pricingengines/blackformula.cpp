--- conflicted
+++ resolved
@@ -359,7 +359,6 @@
         return phi(optionType*d2);
     }
 
-<<<<<<< HEAD
     Real blackFormulaAssetItmProbability(Option::Type optionType,
                                         Real strike,
                                         Real forward,
@@ -378,10 +377,6 @@
         return phi(optionType*d1);
     }
 
-
-
-=======
->>>>>>> b1fbb088
     Real blackFormulaCashItmProbability(
                         const boost::shared_ptr<PlainVanillaPayoff>& payoff,
                         Real forward,
@@ -391,7 +386,6 @@
             payoff->strike(), forward, stdDev , displacement);
     }
 
-<<<<<<< HEAD
     Real blackFormulaAssetItmProbability(
                         const boost::shared_ptr<PlainVanillaPayoff>& payoff,
                         Real forward,
@@ -401,10 +395,6 @@
             payoff->strike(), forward, stdDev , displacement);
     }
 
-
-
-=======
->>>>>>> b1fbb088
     Real blackFormulaVolDerivative(Rate strike,
                                       Rate forward,
                                       Real stdDev,
