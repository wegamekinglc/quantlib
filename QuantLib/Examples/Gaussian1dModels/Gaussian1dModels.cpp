--- conflicted
+++ resolved
@@ -695,9 +695,6 @@
                   << "\nit will most probably underestimate the market value"
                   << "\nby construction." << std::endl;
 
-<<<<<<< HEAD
-        std::cout << "\n ADJUSTER ... " << std::endl;
-=======
         std::cout << "\nThere is a way to enforce the underlying match"
                   << "\nwe saw in the Markov model also in the Gsr model"
                   << "\nby so called internal adjusters. These are factors"
@@ -706,7 +703,6 @@
                   << "\nevaluated. The factors are calibrated such that"
                   << "\na reference market price (here the price from"
                   << "\nthe linear replication model) is matched." << std::endl;
->>>>>>> 657578c8
 
         swaption4->setPricingEngine(floatSwaptionEngine);
 
@@ -724,23 +720,17 @@
             }
         }
 
-<<<<<<< HEAD
-=======
         std::cout << "\nWe calibrate adjusters in our setup here:" << std::endl;
 
->>>>>>> 657578c8
         timer.start();
         gsr->calibrateAdjustersIterative(adjusterBasket, method, ec);
         timer.stop();
         printModelAdjuster(adjusterBasket, gsr->adjuster());
         printTiming(timer);
-<<<<<<< HEAD
-=======
 
         std::cout << "\nThe resulting option and underlying value" 
                   << "\nin the adjusted Gsr model are:" << std::endl;
 
->>>>>>> 657578c8
         Real npv9 = swaption4->NPV();
         Real npv10 = swaption4->result<Real>("underlyingValue");
         std::cout << std::setprecision(6)
