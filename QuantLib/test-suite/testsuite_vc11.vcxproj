--- conflicted
+++ resolved
@@ -1,901 +1,3 @@
-<<<<<<< HEAD
-<?xml version="1.0" encoding="utf-8"?>
-<Project DefaultTargets="Build" ToolsVersion="4.0" xmlns="http://schemas.microsoft.com/developer/msbuild/2003">
-  <ItemGroup Label="ProjectConfigurations">
-    <ProjectConfiguration Include="Debug (static runtime)|Win32">
-      <Configuration>Debug (static runtime)</Configuration>
-      <Platform>Win32</Platform>
-    </ProjectConfiguration>
-    <ProjectConfiguration Include="Debug (static runtime)|x64">
-      <Configuration>Debug (static runtime)</Configuration>
-      <Platform>x64</Platform>
-    </ProjectConfiguration>
-    <ProjectConfiguration Include="Debug|Win32">
-      <Configuration>Debug</Configuration>
-      <Platform>Win32</Platform>
-    </ProjectConfiguration>
-    <ProjectConfiguration Include="Debug|x64">
-      <Configuration>Debug</Configuration>
-      <Platform>x64</Platform>
-    </ProjectConfiguration>
-    <ProjectConfiguration Include="Release (static runtime)|Win32">
-      <Configuration>Release (static runtime)</Configuration>
-      <Platform>Win32</Platform>
-    </ProjectConfiguration>
-    <ProjectConfiguration Include="Release (static runtime)|x64">
-      <Configuration>Release (static runtime)</Configuration>
-      <Platform>x64</Platform>
-    </ProjectConfiguration>
-    <ProjectConfiguration Include="Release|Win32">
-      <Configuration>Release</Configuration>
-      <Platform>Win32</Platform>
-    </ProjectConfiguration>
-    <ProjectConfiguration Include="Release|x64">
-      <Configuration>Release</Configuration>
-      <Platform>x64</Platform>
-    </ProjectConfiguration>
-  </ItemGroup>
-  <PropertyGroup Label="Globals">
-    <ProjectName>testsuite</ProjectName>
-    <ProjectGuid>{A613045C-34AF-4706-AA3C-730C92524F74}</ProjectGuid>
-    <RootNamespace>testsuite</RootNamespace>
-    <VCTargetsPath Condition="'$(VCTargetsPath11)' != '' and '$(VSVersion)' == '' and $(VisualStudioVersion) == ''">$(VCTargetsPath11)</VCTargetsPath>
-  </PropertyGroup>
-  <Import Project="$(VCTargetsPath)\Microsoft.Cpp.Default.props" />
-  <PropertyGroup Condition="'$(Configuration)|$(Platform)'=='Release|Win32'" Label="Configuration">
-    <ConfigurationType>Application</ConfigurationType>
-    <UseOfMfc>false</UseOfMfc>
-    <CharacterSet>MultiByte</CharacterSet>
-    <PlatformToolset>v110</PlatformToolset>
-  </PropertyGroup>
-  <PropertyGroup Condition="'$(Configuration)|$(Platform)'=='Release|x64'" Label="Configuration">
-    <ConfigurationType>Application</ConfigurationType>
-    <UseOfMfc>false</UseOfMfc>
-    <CharacterSet>MultiByte</CharacterSet>
-    <PlatformToolset>v110</PlatformToolset>
-  </PropertyGroup>
-  <PropertyGroup Condition="'$(Configuration)|$(Platform)'=='Debug|Win32'" Label="Configuration">
-    <ConfigurationType>Application</ConfigurationType>
-    <UseOfMfc>false</UseOfMfc>
-    <CharacterSet>MultiByte</CharacterSet>
-    <PlatformToolset>v110</PlatformToolset>
-  </PropertyGroup>
-  <PropertyGroup Condition="'$(Configuration)|$(Platform)'=='Debug|x64'" Label="Configuration">
-    <ConfigurationType>Application</ConfigurationType>
-    <UseOfMfc>false</UseOfMfc>
-    <CharacterSet>MultiByte</CharacterSet>
-    <PlatformToolset>v110</PlatformToolset>
-  </PropertyGroup>
-  <PropertyGroup Condition="'$(Configuration)|$(Platform)'=='Release (static runtime)|Win32'" Label="Configuration">
-    <ConfigurationType>Application</ConfigurationType>
-    <UseOfMfc>false</UseOfMfc>
-    <CharacterSet>MultiByte</CharacterSet>
-    <PlatformToolset>v110</PlatformToolset>
-  </PropertyGroup>
-  <PropertyGroup Condition="'$(Configuration)|$(Platform)'=='Release (static runtime)|x64'" Label="Configuration">
-    <ConfigurationType>Application</ConfigurationType>
-    <UseOfMfc>false</UseOfMfc>
-    <CharacterSet>MultiByte</CharacterSet>
-    <PlatformToolset>v110</PlatformToolset>
-  </PropertyGroup>
-  <PropertyGroup Condition="'$(Configuration)|$(Platform)'=='Debug (static runtime)|Win32'" Label="Configuration">
-    <ConfigurationType>Application</ConfigurationType>
-    <UseOfMfc>false</UseOfMfc>
-    <CharacterSet>MultiByte</CharacterSet>
-    <PlatformToolset>v110</PlatformToolset>
-  </PropertyGroup>
-  <PropertyGroup Condition="'$(Configuration)|$(Platform)'=='Debug (static runtime)|x64'" Label="Configuration">
-    <ConfigurationType>Application</ConfigurationType>
-    <UseOfMfc>false</UseOfMfc>
-    <CharacterSet>MultiByte</CharacterSet>
-    <PlatformToolset>v110</PlatformToolset>
-  </PropertyGroup>
-  <Import Project="$(VCTargetsPath)\Microsoft.Cpp.props" />
-  <ImportGroup Label="ExtensionSettings">
-  </ImportGroup>
-  <ImportGroup Condition="'$(Configuration)|$(Platform)'=='Release|Win32'" Label="PropertySheets">
-    <Import Project="$(UserRootDir)\Microsoft.Cpp.$(Platform).user.props" Condition="exists('$(UserRootDir)\Microsoft.Cpp.$(Platform).user.props')" Label="LocalAppDataPlatform" />
-  </ImportGroup>
-  <ImportGroup Condition="'$(Configuration)|$(Platform)'=='Release|x64'" Label="PropertySheets">
-    <Import Project="$(UserRootDir)\Microsoft.Cpp.$(Platform).user.props" Condition="exists('$(UserRootDir)\Microsoft.Cpp.$(Platform).user.props')" Label="LocalAppDataPlatform" />
-  </ImportGroup>
-  <ImportGroup Condition="'$(Configuration)|$(Platform)'=='Debug|Win32'" Label="PropertySheets">
-    <Import Project="$(UserRootDir)\Microsoft.Cpp.$(Platform).user.props" Condition="exists('$(UserRootDir)\Microsoft.Cpp.$(Platform).user.props')" Label="LocalAppDataPlatform" />
-  </ImportGroup>
-  <ImportGroup Condition="'$(Configuration)|$(Platform)'=='Debug|x64'" Label="PropertySheets">
-    <Import Project="$(UserRootDir)\Microsoft.Cpp.$(Platform).user.props" Condition="exists('$(UserRootDir)\Microsoft.Cpp.$(Platform).user.props')" Label="LocalAppDataPlatform" />
-  </ImportGroup>
-  <ImportGroup Condition="'$(Configuration)|$(Platform)'=='Release (static runtime)|Win32'" Label="PropertySheets">
-    <Import Project="$(UserRootDir)\Microsoft.Cpp.$(Platform).user.props" Condition="exists('$(UserRootDir)\Microsoft.Cpp.$(Platform).user.props')" Label="LocalAppDataPlatform" />
-  </ImportGroup>
-  <ImportGroup Condition="'$(Configuration)|$(Platform)'=='Release (static runtime)|x64'" Label="PropertySheets">
-    <Import Project="$(UserRootDir)\Microsoft.Cpp.$(Platform).user.props" Condition="exists('$(UserRootDir)\Microsoft.Cpp.$(Platform).user.props')" Label="LocalAppDataPlatform" />
-  </ImportGroup>
-  <ImportGroup Condition="'$(Configuration)|$(Platform)'=='Debug (static runtime)|Win32'" Label="PropertySheets">
-    <Import Project="$(UserRootDir)\Microsoft.Cpp.$(Platform).user.props" Condition="exists('$(UserRootDir)\Microsoft.Cpp.$(Platform).user.props')" Label="LocalAppDataPlatform" />
-  </ImportGroup>
-  <ImportGroup Condition="'$(Configuration)|$(Platform)'=='Debug (static runtime)|x64'" Label="PropertySheets">
-    <Import Project="$(UserRootDir)\Microsoft.Cpp.$(Platform).user.props" Condition="exists('$(UserRootDir)\Microsoft.Cpp.$(Platform).user.props')" Label="LocalAppDataPlatform" />
-  </ImportGroup>
-  <PropertyGroup Label="UserMacros" />
-  <PropertyGroup>
-    <_ProjectFileVersion>10.0.30319.1</_ProjectFileVersion>
-    <OutDir Condition="'$(Configuration)|$(Platform)'=='Debug (static runtime)|Win32'">bin\</OutDir>
-    <OutDir Condition="'$(Configuration)|$(Platform)'=='Debug (static runtime)|x64'">bin\</OutDir>
-    <IntDir Condition="'$(Configuration)|$(Platform)'=='Debug (static runtime)|Win32'">.\build\vc110\$(Platform)\$(Configuration)\</IntDir>
-    <IntDir Condition="'$(Configuration)|$(Platform)'=='Debug (static runtime)|x64'">.\build\vc110\$(Platform)\$(Configuration)\</IntDir>
-    <LinkIncremental Condition="'$(Configuration)|$(Platform)'=='Debug (static runtime)|Win32'">true</LinkIncremental>
-    <LinkIncremental Condition="'$(Configuration)|$(Platform)'=='Debug (static runtime)|x64'">true</LinkIncremental>
-    <GenerateManifest Condition="'$(Configuration)|$(Platform)'=='Debug (static runtime)|Win32'">true</GenerateManifest>
-    <GenerateManifest Condition="'$(Configuration)|$(Platform)'=='Debug (static runtime)|x64'">true</GenerateManifest>
-    <EmbedManifest Condition="'$(Configuration)|$(Platform)'=='Debug (static runtime)|Win32'">false</EmbedManifest>
-    <EmbedManifest Condition="'$(Configuration)|$(Platform)'=='Debug (static runtime)|x64'">false</EmbedManifest>
-    <PostBuildEventUseInBuild Condition="'$(Configuration)|$(Platform)'=='Debug (static runtime)|Win32'">false</PostBuildEventUseInBuild>
-    <PostBuildEventUseInBuild Condition="'$(Configuration)|$(Platform)'=='Debug (static runtime)|x64'">false</PostBuildEventUseInBuild>
-    <OutDir Condition="'$(Configuration)|$(Platform)'=='Release (static runtime)|Win32'">bin\</OutDir>
-    <OutDir Condition="'$(Configuration)|$(Platform)'=='Release (static runtime)|x64'">bin\</OutDir>
-    <IntDir Condition="'$(Configuration)|$(Platform)'=='Release (static runtime)|Win32'">.\build\vc110\$(Platform)\$(Configuration)\</IntDir>
-    <IntDir Condition="'$(Configuration)|$(Platform)'=='Release (static runtime)|x64'">.\build\vc110\$(Platform)\$(Configuration)\</IntDir>
-    <LinkIncremental Condition="'$(Configuration)|$(Platform)'=='Release (static runtime)|Win32'">false</LinkIncremental>
-    <LinkIncremental Condition="'$(Configuration)|$(Platform)'=='Release (static runtime)|x64'">false</LinkIncremental>
-    <GenerateManifest Condition="'$(Configuration)|$(Platform)'=='Release (static runtime)|Win32'">true</GenerateManifest>
-    <GenerateManifest Condition="'$(Configuration)|$(Platform)'=='Release (static runtime)|x64'">true</GenerateManifest>
-    <EmbedManifest Condition="'$(Configuration)|$(Platform)'=='Release (static runtime)|Win32'">false</EmbedManifest>
-    <EmbedManifest Condition="'$(Configuration)|$(Platform)'=='Release (static runtime)|x64'">false</EmbedManifest>
-    <PostBuildEventUseInBuild Condition="'$(Configuration)|$(Platform)'=='Release (static runtime)|Win32'">true</PostBuildEventUseInBuild>
-    <PostBuildEventUseInBuild Condition="'$(Configuration)|$(Platform)'=='Release (static runtime)|x64'">true</PostBuildEventUseInBuild>
-    <OutDir Condition="'$(Configuration)|$(Platform)'=='Debug|Win32'">bin\</OutDir>
-    <OutDir Condition="'$(Configuration)|$(Platform)'=='Debug|x64'">bin\</OutDir>
-    <IntDir Condition="'$(Configuration)|$(Platform)'=='Debug|Win32'">.\build\vc110\$(Platform)\$(Configuration)\</IntDir>
-    <IntDir Condition="'$(Configuration)|$(Platform)'=='Debug|x64'">.\build\vc110\$(Platform)\$(Configuration)\</IntDir>
-    <LinkIncremental Condition="'$(Configuration)|$(Platform)'=='Debug|Win32'">true</LinkIncremental>
-    <LinkIncremental Condition="'$(Configuration)|$(Platform)'=='Debug|x64'">true</LinkIncremental>
-    <GenerateManifest Condition="'$(Configuration)|$(Platform)'=='Debug|Win32'">true</GenerateManifest>
-    <GenerateManifest Condition="'$(Configuration)|$(Platform)'=='Debug|x64'">true</GenerateManifest>
-    <EmbedManifest Condition="'$(Configuration)|$(Platform)'=='Debug|Win32'">false</EmbedManifest>
-    <EmbedManifest Condition="'$(Configuration)|$(Platform)'=='Debug|x64'">false</EmbedManifest>
-    <PostBuildEventUseInBuild Condition="'$(Configuration)|$(Platform)'=='Debug|Win32'">false</PostBuildEventUseInBuild>
-    <PostBuildEventUseInBuild Condition="'$(Configuration)|$(Platform)'=='Debug|x64'">false</PostBuildEventUseInBuild>
-    <OutDir Condition="'$(Configuration)|$(Platform)'=='Release|Win32'">bin\</OutDir>
-    <OutDir Condition="'$(Configuration)|$(Platform)'=='Release|x64'">bin\</OutDir>
-    <IntDir Condition="'$(Configuration)|$(Platform)'=='Release|Win32'">.\build\vc110\$(Platform)\$(Configuration)\</IntDir>
-    <IntDir Condition="'$(Configuration)|$(Platform)'=='Release|x64'">.\build\vc110\$(Platform)\$(Configuration)\</IntDir>
-    <LinkIncremental Condition="'$(Configuration)|$(Platform)'=='Release|Win32'">false</LinkIncremental>
-    <LinkIncremental Condition="'$(Configuration)|$(Platform)'=='Release|x64'">false</LinkIncremental>
-    <GenerateManifest Condition="'$(Configuration)|$(Platform)'=='Release|Win32'">true</GenerateManifest>
-    <GenerateManifest Condition="'$(Configuration)|$(Platform)'=='Release|x64'">true</GenerateManifest>
-    <EmbedManifest Condition="'$(Configuration)|$(Platform)'=='Release|Win32'">false</EmbedManifest>
-    <EmbedManifest Condition="'$(Configuration)|$(Platform)'=='Release|x64'">false</EmbedManifest>
-    <PostBuildEventUseInBuild Condition="'$(Configuration)|$(Platform)'=='Release|Win32'">true</PostBuildEventUseInBuild>
-    <PostBuildEventUseInBuild Condition="'$(Configuration)|$(Platform)'=='Release|x64'">true</PostBuildEventUseInBuild>
-    <TargetName Condition="'$(Configuration)|$(Platform)'=='Release|Win32'">QuantLib-test-suite-vc110-mt</TargetName>
-    <TargetName Condition="'$(Configuration)|$(Platform)'=='Release|x64'">QuantLib-test-suite-vc110-x64-mt</TargetName>
-    <TargetName Condition="'$(Configuration)|$(Platform)'=='Release (static runtime)|Win32'">QuantLib-test-suite-vc110-mt-s</TargetName>
-    <TargetName Condition="'$(Configuration)|$(Platform)'=='Release (static runtime)|x64'">QuantLib-test-suite-vc110-x64-mt-s</TargetName>
-    <TargetName Condition="'$(Configuration)|$(Platform)'=='Debug|Win32'">QuantLib-test-suite-vc110-mt-gd</TargetName>
-    <TargetName Condition="'$(Configuration)|$(Platform)'=='Debug|x64'">QuantLib-test-suite-vc110-x64-mt-gd</TargetName>
-    <TargetName Condition="'$(Configuration)|$(Platform)'=='Debug (static runtime)|Win32'">QuantLib-test-suite-vc110-mt-sgd</TargetName>
-    <TargetName Condition="'$(Configuration)|$(Platform)'=='Debug (static runtime)|x64'">QuantLib-test-suite-vc110-x64-mt-sgd</TargetName>
-  </PropertyGroup>
-  <ItemDefinitionGroup Condition="'$(Configuration)|$(Platform)'=='Debug (static runtime)|Win32'">
-    <Midl>
-      <TypeLibraryName>.\build\vc110\$(Platform)\$(Configuration)\testsuite.tlb</TypeLibraryName>
-      <HeaderFileName>
-      </HeaderFileName>
-    </Midl>
-    <ClCompile>
-      <AdditionalOptions>/MP %(AdditionalOptions)</AdditionalOptions>
-      <Optimization>Disabled</Optimization>
-      <IntrinsicFunctions>false</IntrinsicFunctions>
-      <AdditionalIncludeDirectories>..;%(AdditionalIncludeDirectories)</AdditionalIncludeDirectories>
-      <PreprocessorDefinitions>_DEBUG;WIN32;_CONSOLE;_SCL_SECURE_NO_DEPRECATE;_CRT_SECURE_NO_DEPRECATE;%(PreprocessorDefinitions)</PreprocessorDefinitions>
-      <BasicRuntimeChecks>EnableFastChecks</BasicRuntimeChecks>
-      <RuntimeLibrary>MultiThreadedDebug</RuntimeLibrary>
-      <DisableLanguageExtensions>false</DisableLanguageExtensions>
-      <ForceConformanceInForLoopScope>true</ForceConformanceInForLoopScope>
-      <RuntimeTypeInfo>true</RuntimeTypeInfo>
-      <PrecompiledHeader>
-      </PrecompiledHeader>
-      <PrecompiledHeaderOutputFile>.\build\vc110\$(Platform)\$(Configuration)\testsuite.pch</PrecompiledHeaderOutputFile>
-      <AssemblerListingLocation>.\build\vc110\$(Platform)\$(Configuration)\</AssemblerListingLocation>
-      <ObjectFileName>.\build\vc110\$(Platform)\$(Configuration)\</ObjectFileName>
-      <ProgramDataBaseFileName>.\build\vc110\$(Platform)\$(Configuration)\</ProgramDataBaseFileName>
-      <BrowseInformation>
-      </BrowseInformation>
-      <BrowseInformationFile>.\build\vc110\$(Platform)\$(Configuration)\</BrowseInformationFile>
-      <WarningLevel>Level3</WarningLevel>
-      <SuppressStartupBanner>true</SuppressStartupBanner>
-      <DebugInformationFormat>EditAndContinue</DebugInformationFormat>
-      <CompileAs>Default</CompileAs>
-    </ClCompile>
-    <ResourceCompile>
-      <PreprocessorDefinitions>_DEBUG;%(PreprocessorDefinitions)</PreprocessorDefinitions>
-      <Culture>0x0409</Culture>
-    </ResourceCompile>
-    <Link>
-      <OutputFile>$(OutDir)$(TargetName)$(TargetExt)</OutputFile>
-      <SuppressStartupBanner>true</SuppressStartupBanner>
-      <AdditionalLibraryDirectories>..\lib;%(AdditionalLibraryDirectories)</AdditionalLibraryDirectories>
-      <GenerateDebugInformation>true</GenerateDebugInformation>
-      <AssemblyDebug>
-      </AssemblyDebug>
-      <ProgramDatabaseFile>$(OutDir)$(TargetName).pdb</ProgramDatabaseFile>
-      <SubSystem>Console</SubSystem>
-      <RandomizedBaseAddress>false</RandomizedBaseAddress>
-      <DataExecutionPrevention>
-      </DataExecutionPrevention>
-      <TargetMachine>MachineX86</TargetMachine>
-    </Link>
-    <Bscmake>
-      <SuppressStartupBanner>false</SuppressStartupBanner>
-    </Bscmake>
-    <PostBuildEvent>
-      <Message>Auto run test</Message>
-      <Command>"$(TargetDir)$(TargetName).exe" --log_level=message --build_info=yes --result_code=no --report_level=short</Command>
-    </PostBuildEvent>
-  </ItemDefinitionGroup>
-  <ItemDefinitionGroup Condition="'$(Configuration)|$(Platform)'=='Debug (static runtime)|x64'">
-    <Midl>
-      <TypeLibraryName>.\build\vc110\$(Platform)\$(Configuration)\testsuite.tlb</TypeLibraryName>
-      <HeaderFileName>
-      </HeaderFileName>
-    </Midl>
-    <ClCompile>
-      <AdditionalOptions>/MP %(AdditionalOptions)</AdditionalOptions>
-      <Optimization>Disabled</Optimization>
-      <IntrinsicFunctions>false</IntrinsicFunctions>
-      <AdditionalIncludeDirectories>..;%(AdditionalIncludeDirectories)</AdditionalIncludeDirectories>
-      <PreprocessorDefinitions>_DEBUG;WIN32;_CONSOLE;_SCL_SECURE_NO_DEPRECATE;_CRT_SECURE_NO_DEPRECATE;%(PreprocessorDefinitions)</PreprocessorDefinitions>
-      <BasicRuntimeChecks>EnableFastChecks</BasicRuntimeChecks>
-      <RuntimeLibrary>MultiThreadedDebug</RuntimeLibrary>
-      <DisableLanguageExtensions>false</DisableLanguageExtensions>
-      <ForceConformanceInForLoopScope>true</ForceConformanceInForLoopScope>
-      <RuntimeTypeInfo>true</RuntimeTypeInfo>
-      <PrecompiledHeader>
-      </PrecompiledHeader>
-      <PrecompiledHeaderOutputFile>.\build\vc110\$(Platform)\$(Configuration)\testsuite.pch</PrecompiledHeaderOutputFile>
-      <AssemblerListingLocation>.\build\vc110\$(Platform)\$(Configuration)\</AssemblerListingLocation>
-      <ObjectFileName>.\build\vc110\$(Platform)\$(Configuration)\</ObjectFileName>
-      <ProgramDataBaseFileName>.\build\vc110\$(Platform)\$(Configuration)\</ProgramDataBaseFileName>
-      <BrowseInformation>
-      </BrowseInformation>
-      <BrowseInformationFile>.\build\vc110\$(Platform)\$(Configuration)\</BrowseInformationFile>
-      <WarningLevel>Level3</WarningLevel>
-      <SuppressStartupBanner>true</SuppressStartupBanner>
-      <DebugInformationFormat>ProgramDatabase</DebugInformationFormat>
-      <CompileAs>Default</CompileAs>
-    </ClCompile>
-    <ResourceCompile>
-      <PreprocessorDefinitions>_DEBUG;%(PreprocessorDefinitions)</PreprocessorDefinitions>
-      <Culture>0x0409</Culture>
-    </ResourceCompile>
-    <Link>
-      <OutputFile>$(OutDir)$(TargetName)$(TargetExt)</OutputFile>
-      <SuppressStartupBanner>true</SuppressStartupBanner>
-      <AdditionalLibraryDirectories>..\lib;%(AdditionalLibraryDirectories)</AdditionalLibraryDirectories>
-      <GenerateDebugInformation>true</GenerateDebugInformation>
-      <AssemblyDebug>
-      </AssemblyDebug>
-      <ProgramDatabaseFile>$(OutDir)$(TargetName).pdb</ProgramDatabaseFile>
-      <SubSystem>Console</SubSystem>
-      <RandomizedBaseAddress>false</RandomizedBaseAddress>
-      <DataExecutionPrevention>
-      </DataExecutionPrevention>
-    </Link>
-    <Bscmake>
-      <SuppressStartupBanner>false</SuppressStartupBanner>
-    </Bscmake>
-    <PostBuildEvent>
-      <Message>Auto run test</Message>
-      <Command>"$(TargetDir)$(TargetName).exe" --log_level=message --build_info=yes --result_code=no --report_level=short</Command>
-    </PostBuildEvent>
-  </ItemDefinitionGroup>
-  <ItemDefinitionGroup Condition="'$(Configuration)|$(Platform)'=='Release (static runtime)|Win32'">
-    <Midl>
-      <TypeLibraryName>.\build\vc110\$(Platform)\$(Configuration)\testsuite.tlb</TypeLibraryName>
-      <HeaderFileName>
-      </HeaderFileName>
-    </Midl>
-    <ClCompile>
-      <AdditionalOptions>/MP %(AdditionalOptions)</AdditionalOptions>
-      <Optimization>MaxSpeed</Optimization>
-      <InlineFunctionExpansion>AnySuitable</InlineFunctionExpansion>
-      <IntrinsicFunctions>false</IntrinsicFunctions>
-      <FavorSizeOrSpeed>Speed</FavorSizeOrSpeed>
-      <AdditionalIncludeDirectories>..;%(AdditionalIncludeDirectories)</AdditionalIncludeDirectories>
-      <PreprocessorDefinitions>NDEBUG;WIN32;_CONSOLE;_SCL_SECURE_NO_DEPRECATE;_CRT_SECURE_NO_DEPRECATE;%(PreprocessorDefinitions)</PreprocessorDefinitions>
-      <StringPooling>true</StringPooling>
-      <RuntimeLibrary>MultiThreaded</RuntimeLibrary>
-      <FunctionLevelLinking>true</FunctionLevelLinking>
-      <DisableLanguageExtensions>false</DisableLanguageExtensions>
-      <ForceConformanceInForLoopScope>true</ForceConformanceInForLoopScope>
-      <RuntimeTypeInfo>true</RuntimeTypeInfo>
-      <PrecompiledHeader>
-      </PrecompiledHeader>
-      <PrecompiledHeaderOutputFile>.\build\vc110\$(Platform)\$(Configuration)\testsuite.pch</PrecompiledHeaderOutputFile>
-      <AssemblerListingLocation>.\build\vc110\$(Platform)\$(Configuration)\</AssemblerListingLocation>
-      <ObjectFileName>.\build\vc110\$(Platform)\$(Configuration)\</ObjectFileName>
-      <ProgramDataBaseFileName>.\build\vc110\$(Platform)\$(Configuration)\</ProgramDataBaseFileName>
-      <BrowseInformation>
-      </BrowseInformation>
-      <BrowseInformationFile>.\build\vc110\$(Platform)\$(Configuration)\</BrowseInformationFile>
-      <WarningLevel>Level3</WarningLevel>
-      <SuppressStartupBanner>true</SuppressStartupBanner>
-      <CompileAs>Default</CompileAs>
-      <DebugInformationFormat>ProgramDatabase</DebugInformationFormat>
-    </ClCompile>
-    <ResourceCompile>
-      <PreprocessorDefinitions>NDEBUG;%(PreprocessorDefinitions)</PreprocessorDefinitions>
-      <Culture>0x0409</Culture>
-    </ResourceCompile>
-    <Link>
-      <OutputFile>$(OutDir)$(TargetName)$(TargetExt)</OutputFile>
-      <SuppressStartupBanner>true</SuppressStartupBanner>
-      <AdditionalLibraryDirectories>..\lib;%(AdditionalLibraryDirectories)</AdditionalLibraryDirectories>
-      <ProgramDatabaseFile>$(OutDir)$(TargetName).pdb</ProgramDatabaseFile>
-      <SubSystem>Console</SubSystem>
-      <RandomizedBaseAddress>false</RandomizedBaseAddress>
-      <DataExecutionPrevention>
-      </DataExecutionPrevention>
-      <TargetMachine>MachineX86</TargetMachine>
-      <GenerateDebugInformation>true</GenerateDebugInformation>
-      <OptimizeReferences>true</OptimizeReferences>
-    </Link>
-    <Bscmake>
-      <SuppressStartupBanner>false</SuppressStartupBanner>
-    </Bscmake>
-    <PostBuildEvent>
-      <Message>Auto run test</Message>
-      <Command>"$(TargetDir)$(TargetName).exe" --log_level=message --build_info=yes --result_code=no --report_level=short</Command>
-    </PostBuildEvent>
-  </ItemDefinitionGroup>
-  <ItemDefinitionGroup Condition="'$(Configuration)|$(Platform)'=='Release (static runtime)|x64'">
-    <Midl>
-      <TypeLibraryName>.\build\vc110\$(Platform)\$(Configuration)\testsuite.tlb</TypeLibraryName>
-      <HeaderFileName>
-      </HeaderFileName>
-    </Midl>
-    <ClCompile>
-      <AdditionalOptions>/MP %(AdditionalOptions)</AdditionalOptions>
-      <Optimization>MaxSpeed</Optimization>
-      <InlineFunctionExpansion>AnySuitable</InlineFunctionExpansion>
-      <IntrinsicFunctions>false</IntrinsicFunctions>
-      <FavorSizeOrSpeed>Speed</FavorSizeOrSpeed>
-      <AdditionalIncludeDirectories>..;%(AdditionalIncludeDirectories)</AdditionalIncludeDirectories>
-      <PreprocessorDefinitions>NDEBUG;WIN32;_CONSOLE;_SCL_SECURE_NO_DEPRECATE;_CRT_SECURE_NO_DEPRECATE;%(PreprocessorDefinitions)</PreprocessorDefinitions>
-      <StringPooling>true</StringPooling>
-      <RuntimeLibrary>MultiThreaded</RuntimeLibrary>
-      <FunctionLevelLinking>true</FunctionLevelLinking>
-      <DisableLanguageExtensions>false</DisableLanguageExtensions>
-      <ForceConformanceInForLoopScope>true</ForceConformanceInForLoopScope>
-      <RuntimeTypeInfo>true</RuntimeTypeInfo>
-      <PrecompiledHeader>
-      </PrecompiledHeader>
-      <PrecompiledHeaderOutputFile>.\build\vc110\$(Platform)\$(Configuration)\testsuite.pch</PrecompiledHeaderOutputFile>
-      <AssemblerListingLocation>.\build\vc110\$(Platform)\$(Configuration)\</AssemblerListingLocation>
-      <ObjectFileName>.\build\vc110\$(Platform)\$(Configuration)\</ObjectFileName>
-      <ProgramDataBaseFileName>.\build\vc110\$(Platform)\$(Configuration)\</ProgramDataBaseFileName>
-      <BrowseInformation>
-      </BrowseInformation>
-      <BrowseInformationFile>.\build\vc110\$(Platform)\$(Configuration)\</BrowseInformationFile>
-      <WarningLevel>Level3</WarningLevel>
-      <SuppressStartupBanner>true</SuppressStartupBanner>
-      <CompileAs>Default</CompileAs>
-      <DebugInformationFormat>ProgramDatabase</DebugInformationFormat>
-    </ClCompile>
-    <ResourceCompile>
-      <PreprocessorDefinitions>NDEBUG;%(PreprocessorDefinitions)</PreprocessorDefinitions>
-      <Culture>0x0409</Culture>
-    </ResourceCompile>
-    <Link>
-      <OutputFile>$(OutDir)$(TargetName)$(TargetExt)</OutputFile>
-      <SuppressStartupBanner>true</SuppressStartupBanner>
-      <AdditionalLibraryDirectories>..\lib;%(AdditionalLibraryDirectories)</AdditionalLibraryDirectories>
-      <ProgramDatabaseFile>$(OutDir)$(TargetName).pdb</ProgramDatabaseFile>
-      <SubSystem>Console</SubSystem>
-      <RandomizedBaseAddress>false</RandomizedBaseAddress>
-      <DataExecutionPrevention>
-      </DataExecutionPrevention>
-      <GenerateDebugInformation>true</GenerateDebugInformation>
-      <OptimizeReferences>true</OptimizeReferences>
-    </Link>
-    <Bscmake>
-      <SuppressStartupBanner>false</SuppressStartupBanner>
-    </Bscmake>
-    <PostBuildEvent>
-      <Message>Auto run test</Message>
-      <Command>"$(TargetDir)$(TargetName).exe" --log_level=message --build_info=yes --result_code=no --report_level=short</Command>
-    </PostBuildEvent>
-  </ItemDefinitionGroup>
-  <ItemDefinitionGroup Condition="'$(Configuration)|$(Platform)'=='Debug|Win32'">
-    <Midl>
-      <TypeLibraryName>.\build\vc110\$(Platform)\$(Configuration)\testsuite.tlb</TypeLibraryName>
-      <HeaderFileName>
-      </HeaderFileName>
-    </Midl>
-    <ClCompile>
-      <AdditionalOptions>/MP %(AdditionalOptions)</AdditionalOptions>
-      <Optimization>Disabled</Optimization>
-      <IntrinsicFunctions>false</IntrinsicFunctions>
-      <AdditionalIncludeDirectories>..;%(AdditionalIncludeDirectories)</AdditionalIncludeDirectories>
-      <PreprocessorDefinitions>_DEBUG;WIN32;_CONSOLE;_SCL_SECURE_NO_DEPRECATE;_CRT_SECURE_NO_DEPRECATE;%(PreprocessorDefinitions)</PreprocessorDefinitions>
-      <BasicRuntimeChecks>EnableFastChecks</BasicRuntimeChecks>
-      <RuntimeLibrary>MultiThreadedDebugDLL</RuntimeLibrary>
-      <DisableLanguageExtensions>false</DisableLanguageExtensions>
-      <ForceConformanceInForLoopScope>true</ForceConformanceInForLoopScope>
-      <RuntimeTypeInfo>true</RuntimeTypeInfo>
-      <PrecompiledHeader>
-      </PrecompiledHeader>
-      <PrecompiledHeaderOutputFile>.\build\vc110\$(Platform)\$(Configuration)\testsuite.pch</PrecompiledHeaderOutputFile>
-      <AssemblerListingLocation>.\build\vc110\$(Platform)\$(Configuration)\</AssemblerListingLocation>
-      <ObjectFileName>.\build\vc110\$(Platform)\$(Configuration)\</ObjectFileName>
-      <ProgramDataBaseFileName>.\build\vc110\$(Platform)\$(Configuration)\</ProgramDataBaseFileName>
-      <BrowseInformation>
-      </BrowseInformation>
-      <BrowseInformationFile>.\build\vc110\$(Platform)\$(Configuration)\</BrowseInformationFile>
-      <WarningLevel>Level3</WarningLevel>
-      <SuppressStartupBanner>true</SuppressStartupBanner>
-      <DebugInformationFormat>EditAndContinue</DebugInformationFormat>
-      <CompileAs>Default</CompileAs>
-    </ClCompile>
-    <ResourceCompile>
-      <PreprocessorDefinitions>_DEBUG;%(PreprocessorDefinitions)</PreprocessorDefinitions>
-      <Culture>0x0409</Culture>
-    </ResourceCompile>
-    <Link>
-      <OutputFile>$(OutDir)$(TargetName)$(TargetExt)</OutputFile>
-      <SuppressStartupBanner>true</SuppressStartupBanner>
-      <AdditionalLibraryDirectories>..\lib;%(AdditionalLibraryDirectories)</AdditionalLibraryDirectories>
-      <GenerateDebugInformation>true</GenerateDebugInformation>
-      <ProgramDatabaseFile>$(OutDir)$(TargetName).pdb</ProgramDatabaseFile>
-      <SubSystem>Console</SubSystem>
-      <RandomizedBaseAddress>false</RandomizedBaseAddress>
-      <DataExecutionPrevention>
-      </DataExecutionPrevention>
-      <TargetMachine>MachineX86</TargetMachine>
-    </Link>
-    <Bscmake>
-      <SuppressStartupBanner>false</SuppressStartupBanner>
-    </Bscmake>
-    <PostBuildEvent>
-      <Message>Auto run test</Message>
-      <Command>"$(TargetDir)$(TargetName).exe" --log_level=message --build_info=yes --result_code=no --report_level=short</Command>
-    </PostBuildEvent>
-  </ItemDefinitionGroup>
-  <ItemDefinitionGroup Condition="'$(Configuration)|$(Platform)'=='Debug|x64'">
-    <Midl>
-      <TypeLibraryName>.\build\vc110\$(Platform)\$(Configuration)\testsuite.tlb</TypeLibraryName>
-      <HeaderFileName>
-      </HeaderFileName>
-    </Midl>
-    <ClCompile>
-      <AdditionalOptions>/MP %(AdditionalOptions)</AdditionalOptions>
-      <Optimization>Disabled</Optimization>
-      <IntrinsicFunctions>false</IntrinsicFunctions>
-      <AdditionalIncludeDirectories>..;%(AdditionalIncludeDirectories)</AdditionalIncludeDirectories>
-      <PreprocessorDefinitions>_DEBUG;WIN32;_CONSOLE;_SCL_SECURE_NO_DEPRECATE;_CRT_SECURE_NO_DEPRECATE;%(PreprocessorDefinitions)</PreprocessorDefinitions>
-      <BasicRuntimeChecks>EnableFastChecks</BasicRuntimeChecks>
-      <RuntimeLibrary>MultiThreadedDebugDLL</RuntimeLibrary>
-      <DisableLanguageExtensions>false</DisableLanguageExtensions>
-      <ForceConformanceInForLoopScope>true</ForceConformanceInForLoopScope>
-      <RuntimeTypeInfo>true</RuntimeTypeInfo>
-      <PrecompiledHeader>
-      </PrecompiledHeader>
-      <PrecompiledHeaderOutputFile>.\build\vc110\$(Platform)\$(Configuration)\testsuite.pch</PrecompiledHeaderOutputFile>
-      <AssemblerListingLocation>.\build\vc110\$(Platform)\$(Configuration)\</AssemblerListingLocation>
-      <ObjectFileName>.\build\vc110\$(Platform)\$(Configuration)\</ObjectFileName>
-      <ProgramDataBaseFileName>.\build\vc110\$(Platform)\$(Configuration)\</ProgramDataBaseFileName>
-      <BrowseInformation>
-      </BrowseInformation>
-      <BrowseInformationFile>.\build\vc110\$(Platform)\$(Configuration)\</BrowseInformationFile>
-      <WarningLevel>Level3</WarningLevel>
-      <SuppressStartupBanner>true</SuppressStartupBanner>
-      <DebugInformationFormat>ProgramDatabase</DebugInformationFormat>
-      <CompileAs>Default</CompileAs>
-    </ClCompile>
-    <ResourceCompile>
-      <PreprocessorDefinitions>_DEBUG;%(PreprocessorDefinitions)</PreprocessorDefinitions>
-      <Culture>0x0409</Culture>
-    </ResourceCompile>
-    <Link>
-      <OutputFile>$(OutDir)$(TargetName)$(TargetExt)</OutputFile>
-      <SuppressStartupBanner>true</SuppressStartupBanner>
-      <AdditionalLibraryDirectories>..\lib;%(AdditionalLibraryDirectories)</AdditionalLibraryDirectories>
-      <GenerateDebugInformation>true</GenerateDebugInformation>
-      <ProgramDatabaseFile>$(OutDir)$(TargetName).pdb</ProgramDatabaseFile>
-      <SubSystem>Console</SubSystem>
-      <RandomizedBaseAddress>false</RandomizedBaseAddress>
-      <DataExecutionPrevention>
-      </DataExecutionPrevention>
-    </Link>
-    <Bscmake>
-      <SuppressStartupBanner>false</SuppressStartupBanner>
-    </Bscmake>
-    <PostBuildEvent>
-      <Message>Auto run test</Message>
-      <Command>"$(TargetDir)$(TargetName).exe" --log_level=message --build_info=yes --result_code=no --report_level=short</Command>
-    </PostBuildEvent>
-  </ItemDefinitionGroup>
-  <ItemDefinitionGroup Condition="'$(Configuration)|$(Platform)'=='Release|Win32'">
-    <Midl>
-      <TypeLibraryName>.\build\vc110\$(Platform)\$(Configuration)\testsuite.tlb</TypeLibraryName>
-      <HeaderFileName>
-      </HeaderFileName>
-    </Midl>
-    <ClCompile>
-      <AdditionalOptions>/MP %(AdditionalOptions)</AdditionalOptions>
-      <Optimization>MaxSpeed</Optimization>
-      <InlineFunctionExpansion>AnySuitable</InlineFunctionExpansion>
-      <IntrinsicFunctions>false</IntrinsicFunctions>
-      <FavorSizeOrSpeed>Speed</FavorSizeOrSpeed>
-      <AdditionalIncludeDirectories>..;%(AdditionalIncludeDirectories)</AdditionalIncludeDirectories>
-      <PreprocessorDefinitions>NDEBUG;WIN32;_CONSOLE;_SCL_SECURE_NO_DEPRECATE;_CRT_SECURE_NO_DEPRECATE;%(PreprocessorDefinitions)</PreprocessorDefinitions>
-      <StringPooling>true</StringPooling>
-      <RuntimeLibrary>MultiThreadedDLL</RuntimeLibrary>
-      <FunctionLevelLinking>true</FunctionLevelLinking>
-      <DisableLanguageExtensions>false</DisableLanguageExtensions>
-      <ForceConformanceInForLoopScope>true</ForceConformanceInForLoopScope>
-      <RuntimeTypeInfo>true</RuntimeTypeInfo>
-      <PrecompiledHeader>
-      </PrecompiledHeader>
-      <PrecompiledHeaderOutputFile>.\build\vc110\$(Platform)\$(Configuration)\testsuite.pch</PrecompiledHeaderOutputFile>
-      <AssemblerListingLocation>.\build\vc110\$(Platform)\$(Configuration)\</AssemblerListingLocation>
-      <ObjectFileName>.\build\vc110\$(Platform)\$(Configuration)\</ObjectFileName>
-      <ProgramDataBaseFileName>.\build\vc110\$(Platform)\$(Configuration)\</ProgramDataBaseFileName>
-      <BrowseInformation>
-      </BrowseInformation>
-      <BrowseInformationFile>.\build\vc110\$(Platform)\$(Configuration)\</BrowseInformationFile>
-      <WarningLevel>Level3</WarningLevel>
-      <SuppressStartupBanner>true</SuppressStartupBanner>
-      <CompileAs>Default</CompileAs>
-      <DebugInformationFormat>ProgramDatabase</DebugInformationFormat>
-    </ClCompile>
-    <ResourceCompile>
-      <PreprocessorDefinitions>NDEBUG;%(PreprocessorDefinitions)</PreprocessorDefinitions>
-      <Culture>0x0409</Culture>
-    </ResourceCompile>
-    <Link>
-      <OutputFile>$(OutDir)$(TargetName)$(TargetExt)</OutputFile>
-      <SuppressStartupBanner>true</SuppressStartupBanner>
-      <AdditionalLibraryDirectories>..\lib;%(AdditionalLibraryDirectories)</AdditionalLibraryDirectories>
-      <GenerateDebugInformation>true</GenerateDebugInformation>
-      <ProgramDatabaseFile>$(OutDir)$(TargetName).pdb</ProgramDatabaseFile>
-      <SubSystem>Console</SubSystem>
-      <RandomizedBaseAddress>false</RandomizedBaseAddress>
-      <DataExecutionPrevention>
-      </DataExecutionPrevention>
-      <TargetMachine>MachineX86</TargetMachine>
-      <OptimizeReferences>true</OptimizeReferences>
-    </Link>
-    <Bscmake>
-      <SuppressStartupBanner>false</SuppressStartupBanner>
-    </Bscmake>
-    <PostBuildEvent>
-      <Message>Auto run test</Message>
-      <Command>"$(TargetDir)$(TargetName).exe" --log_level=message --build_info=yes --result_code=no --report_level=short</Command>
-    </PostBuildEvent>
-  </ItemDefinitionGroup>
-  <ItemDefinitionGroup Condition="'$(Configuration)|$(Platform)'=='Release|x64'">
-    <Midl>
-      <TypeLibraryName>.\build\vc110\$(Platform)\$(Configuration)\testsuite.tlb</TypeLibraryName>
-      <HeaderFileName>
-      </HeaderFileName>
-    </Midl>
-    <ClCompile>
-      <AdditionalOptions>/MP %(AdditionalOptions)</AdditionalOptions>
-      <Optimization>MaxSpeed</Optimization>
-      <InlineFunctionExpansion>AnySuitable</InlineFunctionExpansion>
-      <IntrinsicFunctions>false</IntrinsicFunctions>
-      <FavorSizeOrSpeed>Speed</FavorSizeOrSpeed>
-      <AdditionalIncludeDirectories>..;%(AdditionalIncludeDirectories)</AdditionalIncludeDirectories>
-      <PreprocessorDefinitions>NDEBUG;WIN32;_CONSOLE;_SCL_SECURE_NO_DEPRECATE;_CRT_SECURE_NO_DEPRECATE;%(PreprocessorDefinitions)</PreprocessorDefinitions>
-      <StringPooling>true</StringPooling>
-      <RuntimeLibrary>MultiThreadedDLL</RuntimeLibrary>
-      <FunctionLevelLinking>true</FunctionLevelLinking>
-      <DisableLanguageExtensions>false</DisableLanguageExtensions>
-      <ForceConformanceInForLoopScope>true</ForceConformanceInForLoopScope>
-      <RuntimeTypeInfo>true</RuntimeTypeInfo>
-      <PrecompiledHeader>
-      </PrecompiledHeader>
-      <PrecompiledHeaderOutputFile>.\build\vc110\$(Platform)\$(Configuration)\testsuite.pch</PrecompiledHeaderOutputFile>
-      <AssemblerListingLocation>.\build\vc110\$(Platform)\$(Configuration)\</AssemblerListingLocation>
-      <ObjectFileName>.\build\vc110\$(Platform)\$(Configuration)\</ObjectFileName>
-      <ProgramDataBaseFileName>.\build\vc110\$(Platform)\$(Configuration)\</ProgramDataBaseFileName>
-      <BrowseInformation>
-      </BrowseInformation>
-      <BrowseInformationFile>.\build\vc110\$(Platform)\$(Configuration)\</BrowseInformationFile>
-      <WarningLevel>Level3</WarningLevel>
-      <SuppressStartupBanner>true</SuppressStartupBanner>
-      <CompileAs>Default</CompileAs>
-      <DebugInformationFormat>ProgramDatabase</DebugInformationFormat>
-    </ClCompile>
-    <ResourceCompile>
-      <PreprocessorDefinitions>NDEBUG;%(PreprocessorDefinitions)</PreprocessorDefinitions>
-      <Culture>0x0409</Culture>
-    </ResourceCompile>
-    <Link>
-      <OutputFile>$(OutDir)$(TargetName)$(TargetExt)</OutputFile>
-      <SuppressStartupBanner>true</SuppressStartupBanner>
-      <AdditionalLibraryDirectories>..\lib;%(AdditionalLibraryDirectories)</AdditionalLibraryDirectories>
-      <GenerateDebugInformation>true</GenerateDebugInformation>
-      <ProgramDatabaseFile>$(OutDir)$(TargetName).pdb</ProgramDatabaseFile>
-      <SubSystem>Console</SubSystem>
-      <RandomizedBaseAddress>false</RandomizedBaseAddress>
-      <DataExecutionPrevention>
-      </DataExecutionPrevention>
-      <OptimizeReferences>true</OptimizeReferences>
-    </Link>
-    <Bscmake>
-      <SuppressStartupBanner>false</SuppressStartupBanner>
-    </Bscmake>
-    <PostBuildEvent>
-      <Message>Auto run test</Message>
-      <Command>"$(TargetDir)$(TargetName).exe" --log_level=message --build_info=yes --result_code=no --report_level=short</Command>
-    </PostBuildEvent>
-  </ItemDefinitionGroup>
-  <ItemGroup>
-    <ClCompile Include="americanoption.cpp" />
-    <ClCompile Include="array.cpp" />
-    <ClCompile Include="asianoptions.cpp" />
-    <ClCompile Include="assetswap.cpp" />
-    <ClCompile Include="autocovariances.cpp" />
-    <ClCompile Include="barrieroption.cpp" />
-    <ClCompile Include="basketoption.cpp" />
-    <ClCompile Include="batesmodel.cpp" />
-    <ClCompile Include="bermudanswaption.cpp" />
-    <ClCompile Include="blackdeltacalculator.cpp" />
-    <ClCompile Include="blackformula.cpp" />
-    <ClCompile Include="bonds.cpp" />
-    <ClCompile Include="brownianbridge.cpp" />
-    <ClCompile Include="calendars.cpp" />
-    <ClCompile Include="capfloor.cpp" />
-    <ClCompile Include="capflooredcoupon.cpp" />
-    <ClCompile Include="cashflows.cpp" />
-    <ClCompile Include="catbonds.cpp" />
-    <ClCompile Include="cdo.cpp" />
-    <ClCompile Include="cdsoption.cpp" />
-    <ClCompile Include="chooseroption.cpp" />
-    <ClCompile Include="cliquetoption.cpp" />
-    <ClCompile Include="cms.cpp" />
-    <ClCompile Include="commodityunitofmeasure.cpp" />
-    <ClCompile Include="compoundoption.cpp" />
-    <ClCompile Include="convertiblebonds.cpp" />
-    <ClCompile Include="covariance.cpp" />
-    <ClCompile Include="creditdefaultswap.cpp" />
-    <ClCompile Include="curvestates.cpp" />
-    <ClCompile Include="dates.cpp" />
-    <ClCompile Include="daycounters.cpp" />
-    <ClCompile Include="defaultprobabilitycurves.cpp" />
-    <ClCompile Include="digitalcoupon.cpp" />
-    <ClCompile Include="digitaloption.cpp" />
-    <ClCompile Include="distributions.cpp" />
-    <ClCompile Include="dividendoption.cpp" />
-    <ClCompile Include="europeanoption.cpp" />
-    <ClCompile Include="everestoption.cpp" />
-    <ClCompile Include="exchangerate.cpp" />
-    <ClCompile Include="extendedtrees.cpp" />
-    <ClCompile Include="factorial.cpp" />
-    <ClCompile Include="fastfouriertransform.cpp" />
-    <ClCompile Include="fdheston.cpp" />
-    <ClCompile Include="fdmlinearop.cpp" />
-    <ClCompile Include="forwardoption.cpp" />
-    <ClCompile Include="garch.cpp" />
-    <ClCompile Include="gaussianquadratures.cpp" />
-    <ClCompile Include="gjrgarchmodel.cpp" />
-    <ClCompile Include="gsr.cpp" />
-    <ClCompile Include="hestonmodel.cpp" />
-    <ClCompile Include="himalayaoption.cpp" />
-    <ClCompile Include="hybridhestonhullwhiteprocess.cpp" />
-    <ClCompile Include="inflation.cpp" />
-    <ClCompile Include="inflationcapfloor.cpp" />
-    <ClCompile Include="inflationcapflooredcoupon.cpp" />
-    <ClCompile Include="inflationcpibond.cpp" />
-    <ClCompile Include="inflationcpicapfloor.cpp" />
-    <ClCompile Include="inflationcpiswap.cpp" />
-    <ClCompile Include="inflationvolatility.cpp" />
-    <ClCompile Include="instruments.cpp" />
-    <ClCompile Include="integrals.cpp" />
-    <ClCompile Include="interestrates.cpp" />
-    <ClCompile Include="interpolations.cpp" />
-    <ClCompile Include="jumpdiffusion.cpp" />
-    <ClCompile Include="libormarketmodel.cpp" />
-    <ClCompile Include="libormarketmodelprocess.cpp" />
-    <ClCompile Include="linearleastsquaresregression.cpp" />
-    <ClCompile Include="lookbackoptions.cpp" />
-    <ClCompile Include="lowdiscrepancysequences.cpp" />
-    <ClCompile Include="margrabeoption.cpp" />
-    <ClCompile Include="marketmodel.cpp" />
-    <ClCompile Include="marketmodel_cms.cpp" />
-    <ClCompile Include="marketmodel_smm.cpp" />
-    <ClCompile Include="marketmodel_smmcapletalphacalibration.cpp" />
-    <ClCompile Include="marketmodel_smmcapletcalibration.cpp" />
-    <ClCompile Include="marketmodel_smmcaplethomocalibration.cpp" />
-    <ClCompile Include="markovfunctional.cpp" />
-    <ClCompile Include="matrices.cpp" />
-    <ClCompile Include="mclongstaffschwartzengine.cpp" />
-    <ClCompile Include="mersennetwister.cpp" />
-    <ClCompile Include="money.cpp" />
-    <ClCompile Include="nthtodefault.cpp" />
-    <ClCompile Include="ode.cpp" />
-    <ClCompile Include="operators.cpp" />
-    <ClCompile Include="optimizers.cpp" />
-    <ClCompile Include="optionletstripper.cpp" />
-    <ClCompile Include="overnightindexedswap.cpp" />
-    <ClCompile Include="pagodaoption.cpp" />
-    <ClCompile Include="pathgenerator.cpp" />
-    <ClCompile Include="period.cpp" />
-    <ClCompile Include="piecewiseyieldcurve.cpp" />
-    <ClCompile Include="quantooption.cpp" />
-    <ClCompile Include="quotes.cpp" />
-    <ClCompile Include="rangeaccrual.cpp" />
-    <ClCompile Include="riskstats.cpp" />
-    <ClCompile Include="rngtraits.cpp" />
-    <ClCompile Include="rounding.cpp" />
-    <ClCompile Include="sampledcurve.cpp" />
-    <ClCompile Include="schedule.cpp" />
-    <ClCompile Include="shortratemodels.cpp" />
-    <ClCompile Include="solvers.cpp" />
-    <ClCompile Include="spreadoption.cpp" />
-    <ClCompile Include="stats.cpp" />
-    <ClCompile Include="surface.cpp" />
-    <ClCompile Include="swap.cpp" />
-    <ClCompile Include="swapforwardmappings.cpp" />
-    <ClCompile Include="swaption.cpp" />
-    <ClCompile Include="swaptionvolatilitycube.cpp" />
-    <ClCompile Include="swaptionvolatilitymatrix.cpp" />
-    <ClCompile Include="swingoption.cpp" />
-    <ClCompile Include="termstructures.cpp" />
-    <ClCompile Include="timeseries.cpp" />
-    <ClCompile Include="tqreigendecomposition.cpp" />
-    <ClCompile Include="tracing.cpp" />
-    <ClCompile Include="transformedgrid.cpp" />
-    <ClCompile Include="twoassetbarrieroption.cpp" />
-    <ClCompile Include="utilities.cpp" />
-    <ClCompile Include="variancegamma.cpp" />
-    <ClCompile Include="varianceoption.cpp" />
-    <ClCompile Include="varianceswaps.cpp" />
-    <ClCompile Include="volatilitymodels.cpp" />
-    <ClCompile Include="vpp.cpp" />
-    <ClCompile Include="writerextensibleoption.cpp" />
-    <ClCompile Include="quantlibtestsuite.cpp" />
-  </ItemGroup>
-  <ItemGroup>
-    <ClInclude Include="americanoption.hpp" />
-    <ClInclude Include="array.hpp" />
-    <ClInclude Include="asianoptions.hpp" />
-    <ClInclude Include="assetswap.hpp" />
-    <ClInclude Include="autocovariances.hpp" />
-    <ClInclude Include="barrieroption.hpp" />
-    <ClInclude Include="basketoption.hpp" />
-    <ClInclude Include="batesmodel.hpp" />
-    <ClInclude Include="bermudanswaption.hpp" />
-    <ClInclude Include="blackdeltacalculator.hpp" />
-    <ClInclude Include="blackformula.hpp" />
-    <ClInclude Include="bonds.hpp" />
-    <ClInclude Include="brownianbridge.hpp" />
-    <ClInclude Include="calendars.hpp" />
-    <ClInclude Include="capfloor.hpp" />
-    <ClInclude Include="capflooredcoupon.hpp" />
-    <ClInclude Include="cashflows.hpp" />
-    <ClInclude Include="catbonds.hpp" />
-    <ClInclude Include="cdo.hpp" />
-    <ClInclude Include="cdsoption.hpp" />
-    <ClInclude Include="chooseroption.hpp" />
-    <ClInclude Include="cliquetoption.hpp" />
-    <ClInclude Include="cms.hpp" />
-    <ClInclude Include="commodityunitofmeasure.hpp" />
-    <ClInclude Include="compoundoption.hpp" />
-    <ClInclude Include="convertiblebonds.hpp" />
-    <ClInclude Include="covariance.hpp" />
-    <ClInclude Include="creditdefaultswap.hpp" />
-    <ClInclude Include="curvestates.hpp" />
-    <ClInclude Include="dates.hpp" />
-    <ClInclude Include="daycounters.hpp" />
-    <ClInclude Include="defaultprobabilitycurves.hpp" />
-    <ClInclude Include="digitalcoupon.hpp" />
-    <ClInclude Include="digitaloption.hpp" />
-    <ClInclude Include="distributions.hpp" />
-    <ClInclude Include="dividendoption.hpp" />
-    <ClInclude Include="europeanoption.hpp" />
-    <ClInclude Include="everestoption.hpp" />
-    <ClInclude Include="exchangerate.hpp" />
-    <ClInclude Include="extendedtrees.hpp" />
-    <ClInclude Include="factorial.hpp" />
-    <ClInclude Include="fastfouriertransform.hpp" />
-    <ClInclude Include="fdheston.hpp" />
-    <ClInclude Include="fdmlinearop.hpp" />
-    <ClInclude Include="forwardoption.hpp" />
-    <ClInclude Include="garch.hpp" />
-    <ClInclude Include="gaussianquadratures.hpp" />
-    <ClInclude Include="gjrgarchmodel.hpp" />
-    <ClInclude Include="gsr.hpp" />
-    <ClInclude Include="hestonmodel.hpp" />
-    <ClInclude Include="himalayaoption.hpp" />
-    <ClInclude Include="hybridhestonhullwhiteprocess.hpp" />
-    <ClInclude Include="inflation.hpp" />
-    <ClInclude Include="inflationcapfloor.hpp" />
-    <ClInclude Include="inflationcapflooredcoupon.hpp" />
-    <ClInclude Include="inflationcpibond.hpp" />
-    <ClInclude Include="inflationcpicapfloor.hpp" />
-    <ClInclude Include="inflationcpiswap.hpp" />
-    <ClInclude Include="inflationvolatility.hpp" />
-    <ClInclude Include="instruments.hpp" />
-    <ClInclude Include="integrals.hpp" />
-    <ClInclude Include="interestrates.hpp" />
-    <ClInclude Include="interpolations.hpp" />
-    <ClInclude Include="jumpdiffusion.hpp" />
-    <ClInclude Include="libormarketmodel.hpp" />
-    <ClInclude Include="libormarketmodelprocess.hpp" />
-    <ClInclude Include="linearleastsquaresregression.hpp" />
-    <ClInclude Include="lookbackoptions.hpp" />
-    <ClInclude Include="lowdiscrepancysequences.hpp" />
-    <ClInclude Include="margrabeoption.hpp" />
-    <ClInclude Include="marketmodel.hpp" />
-    <ClInclude Include="marketmodel_cms.hpp" />
-    <ClInclude Include="marketmodel_smm.hpp" />
-    <ClInclude Include="marketmodel_smmcapletalphacalibration.hpp" />
-    <ClInclude Include="marketmodel_smmcapletcalibration.hpp" />
-    <ClInclude Include="marketmodel_smmcaplethomocalibration.hpp" />
-    <ClInclude Include="markovfunctional.hpp" />
-    <ClInclude Include="matrices.hpp" />
-    <ClInclude Include="mclongstaffschwartzengine.hpp" />
-    <ClInclude Include="mersennetwister.hpp" />
-    <ClInclude Include="money.hpp" />
-    <ClInclude Include="nthtodefault.hpp" />
-    <ClInclude Include="ode.hpp" />
-    <ClInclude Include="operators.hpp" />
-    <ClInclude Include="optimizers.hpp" />
-    <ClInclude Include="optionletstripper.hpp" />
-    <ClInclude Include="overnightindexedswap.hpp" />
-    <ClInclude Include="pagodaoption.hpp" />
-    <ClInclude Include="pathgenerator.hpp" />
-    <ClInclude Include="period.hpp" />
-    <ClInclude Include="piecewiseyieldcurve.hpp" />
-    <ClInclude Include="quantooption.hpp" />
-    <ClInclude Include="quotes.hpp" />
-    <ClInclude Include="rangeaccrual.hpp" />
-    <ClInclude Include="riskstats.hpp" />
-    <ClInclude Include="rngtraits.hpp" />
-    <ClInclude Include="rounding.hpp" />
-    <ClInclude Include="sampledcurve.hpp" />
-    <ClInclude Include="schedule.hpp" />
-    <ClInclude Include="shortratemodels.hpp" />
-    <ClInclude Include="solvers.hpp" />
-    <ClInclude Include="spreadoption.hpp" />
-    <ClInclude Include="stats.hpp" />
-    <ClInclude Include="surface.hpp" />
-    <ClInclude Include="swap.hpp" />
-    <ClInclude Include="swapforwardmappings.hpp" />
-    <ClInclude Include="swaption.hpp" />
-    <ClInclude Include="swaptionvolatilitycube.hpp" />
-    <ClInclude Include="swaptionvolatilitymatrix.hpp" />
-    <ClInclude Include="swaptionvolstructuresutilities.hpp" />
-    <ClInclude Include="swingoption.hpp" />
-    <ClInclude Include="termstructures.hpp" />
-    <ClInclude Include="timeseries.hpp" />
-    <ClInclude Include="tqreigendecomposition.hpp" />
-    <ClInclude Include="tracing.hpp" />
-    <ClInclude Include="transformedgrid.hpp" />
-    <ClInclude Include="twoassetbarrieroption.hpp" />
-    <ClInclude Include="utilities.hpp" />
-    <ClInclude Include="variancegamma.hpp" />
-    <ClInclude Include="varianceoption.hpp" />
-    <ClInclude Include="varianceswaps.hpp" />
-    <ClInclude Include="volatilitymodels.hpp" />
-    <ClInclude Include="vpp.hpp" />
-    <ClInclude Include="writerextensibleoption.hpp" />
-  </ItemGroup>
-  <ItemGroup>
-    <ProjectReference Include="..\QuantLib_vc11.vcxproj">
-      <Project>{ad0a27da-91da-46a2-acbd-296c419ed3aa}</Project>
-      <ReferenceOutputAssembly>false</ReferenceOutputAssembly>
-    </ProjectReference>
-  </ItemGroup>
-  <Import Project="$(VCTargetsPath)\Microsoft.Cpp.targets" />
-  <ImportGroup Label="ExtensionTargets">
-  </ImportGroup>
-</Project>
-=======
 <?xml version="1.0" encoding="utf-8"?>
 <Project DefaultTargets="Build" ToolsVersion="4.0" xmlns="http://schemas.microsoft.com/developer/msbuild/2003">
   <ItemGroup Label="ProjectConfigurations">
@@ -1793,5 +895,4 @@
   <Import Project="$(VCTargetsPath)\Microsoft.Cpp.targets" />
   <ImportGroup Label="ExtensionTargets">
   </ImportGroup>
-</Project>
->>>>>>> 5b498e39
+</Project>