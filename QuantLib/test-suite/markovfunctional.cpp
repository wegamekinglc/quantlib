--- conflicted
+++ resolved
@@ -930,25 +930,6 @@
 
     // Calibration Basket 1 / flat yts, vts
 
-<<<<<<< HEAD
-    boost::shared_ptr<MarkovFunctional> mf1(new MarkovFunctional(flatYts_,0.01,volStepDates,vols,flatSwaptionVts_,expiriesCalBasket1(),tenorsCalBasket1(),swapIndexBase,
-                                MarkovFunctional::ModelSettings().withYGridPoints(64)               // we use the default values more or less, this is just to demonstrate how to set the model parameters
-                                                                 .withYStdDevs(7.0)
-                                                                 .withGaussHermitePoints(32)
-                                                                 .withDigitalGap(1e-5)
-                                                                 .withMarketRateAccuracy(1e-7)
-                                                                 .withLowerRateBound(0.0)
-                                                                 .withUpperRateBound(2.0)
-                                                                 .withAdjustments(MarkovFunctional::ModelSettings::KahaleSmile |
-                                                                                  MarkovFunctional::ModelSettings::SmileExponentialExtrapolation)
-                                                                 .withSmileMoneynessCheckpoints(money)));
-
-    MarkovFunctional::ModelOutputs outputs1 = mf1->modelOutputs();   // this costs a lot of time, so only use it if you want to check the calibration
-    //BOOST_MESSAGE(outputs1);
-
-    for(Size i=0; i<outputs1.expiries_.size(); i++) {
-        if(fabs(outputs1.marketZerorate_[i] - outputs1.modelZerorate_[i]) > tol0) BOOST_ERROR("Basket 1 / flat termstructures : Market zero rate (" << outputs1.marketZerorate_[i] << ") and model zero rate (" << outputs1.modelZerorate_[i] << ") do not agree.");
-=======
     boost::shared_ptr<MarkovFunctional> mf1(new MarkovFunctional(
         flatYts_, 0.01, volStepDates, vols, flatSwaptionVts_,
         expiriesCalBasket1(), tenorsCalBasket1(), swapIndexBase,
@@ -979,7 +960,6 @@
                         << outputs1.marketZerorate_[i]
                         << ") and model zero rate ("
                         << outputs1.modelZerorate_[i] << ") do not agree.");
->>>>>>> e220ec24
     }
 
     for (Size i = 0; i < outputs1.expiries_.size(); i++) {
@@ -1146,17 +1126,11 @@
 
 void MarkovFunctionalTest::testVanillaEngines() {
 
-<<<<<<< HEAD
-    const Real tol1 = 0.0001;   // 1bp tolerance for model engine call put premia vs. black premia
-                                 // note that we use the real market conventions here (i.e. 2 fixing days), different from the calibration approach where 0 fixing days must be used.
-                                // therefore higher errors compared to the calibration results are expected.
-=======
     const Real tol1 = 0.0001; // 1bp tolerance for model engine call put premia
                               // vs. black premia
     // note that we use the real market conventions here (i.e. 2 fixing days),
     // different from the calibration approach where 0 fixing days must be used.
     // therefore higher errors compared to the calibration results are expected.
->>>>>>> e220ec24
 
     BOOST_MESSAGE("Testing markov functional vanilla engines...");
 
@@ -1188,15 +1162,9 @@
     money.push_back(1.50);
     money.push_back(2.0);
     money.push_back(5.0);
-<<<<<<< HEAD
-    //money.push_back(10.0);
-    //money.push_back(20.0);
-    //money.push_back(50.0);
-=======
     // money.push_back(10.0);
     // money.push_back(20.0);
     // money.push_back(50.0);
->>>>>>> e220ec24
 
     // Calibration Basket 1 / flat yts, vts
 
@@ -1216,24 +1184,6 @@
             .withSmileMoneynessCheckpoints(money)));
 
     MarkovFunctional::ModelOutputs outputs1 = mf1->modelOutputs();
-<<<<<<< HEAD
-    //BOOST_MESSAGE(outputs1);
-
-    boost::shared_ptr<Gaussian1dSwaptionEngine> mfSwaptionEngine1(new Gaussian1dSwaptionEngine(mf1,64,7.0));
-    boost::shared_ptr<BlackSwaptionEngine> blackSwaptionEngine1(new BlackSwaptionEngine(flatYts_,flatSwaptionVts_));
-
-    for(Size i=0;i<outputs1.expiries_.size();i++) {
-        for(Size j=0;j<outputs1.smileStrikes_[0].size();j++) {
-            boost::shared_ptr<VanillaSwap> underlyingCall = MakeVanillaSwap(outputs1.tenors_[i],iborIndex1,outputs1.smileStrikes_[i][j])
-                                                                            .withEffectiveDate(TARGET().advance(outputs1.expiries_[i],2,Days)) 
-                                                                            .receiveFixed(false);
-            boost::shared_ptr<VanillaSwap> underlyingPut = MakeVanillaSwap(outputs1.tenors_[i],iborIndex1,outputs1.smileStrikes_[i][j])
-                                                                            .withEffectiveDate(TARGET().advance(outputs1.expiries_[i],2,Days)) 
-                                                                            .receiveFixed(true);
-            boost::shared_ptr<Exercise> exercise(new EuropeanExercise(outputs1.expiries_[i]));
-            Swaption swaptionC(underlyingCall,exercise);
-            Swaption swaptionP(underlyingPut,exercise);
-=======
     // BOOST_MESSAGE(outputs1);
 
     boost::shared_ptr<Gaussian1dSwaptionEngine> mfSwaptionEngine1(
@@ -1259,7 +1209,6 @@
                 new EuropeanExercise(outputs1.expiries_[i]));
             Swaption swaptionC(underlyingCall, exercise);
             Swaption swaptionP(underlyingPut, exercise);
->>>>>>> e220ec24
             swaptionC.setPricingEngine(blackSwaptionEngine1);
             swaptionP.setPricingEngine(blackSwaptionEngine1);
             Real blackPriceCall = swaptionC.NPV();
@@ -1301,15 +1250,10 @@
     MarkovFunctional::ModelOutputs outputs2 = mf2->modelOutputs();
     // BOOST_MESSAGE(outputs2);
 
-<<<<<<< HEAD
-    boost::shared_ptr<BlackCapFloorEngine> blackCapFloorEngine2(new BlackCapFloorEngine(flatYts_,flatOptionletVts_));
-    boost::shared_ptr<Gaussian1dCapFloorEngine> mfCapFloorEngine2(new Gaussian1dCapFloorEngine(mf2,64,7.0));
-=======
     boost::shared_ptr<BlackCapFloorEngine> blackCapFloorEngine2(
         new BlackCapFloorEngine(flatYts_, flatOptionletVts_));
     boost::shared_ptr<Gaussian1dCapFloorEngine> mfCapFloorEngine2(
         new Gaussian1dCapFloorEngine(mf2, 64, 7.0));
->>>>>>> e220ec24
     std::vector<CapFloor> c2;
     c2.push_back(MakeCapFloor(CapFloor::Cap, 5 * Years, iborIndex2, 0.01));
     c2.push_back(MakeCapFloor(CapFloor::Cap, 5 * Years, iborIndex2, 0.02));
@@ -1340,22 +1284,6 @@
 
     // Calibration Basket 1 / real yts, vts
 
-<<<<<<< HEAD
-    boost::shared_ptr<IborIndex> iborIndex3(new Euribor(6*Months,md0Yts_));
-
-    boost::shared_ptr<MarkovFunctional> mf3(new MarkovFunctional(md0Yts_,0.01,volStepDates,vols,md0SwaptionVts_,expiriesCalBasket1(),tenorsCalBasket1(),swapIndexBase,
-                                MarkovFunctional::ModelSettings().withYGridPoints(64) 
-                                                                 .withYStdDevs(7.0)
-                                                                 .withGaussHermitePoints(32)
-                                                                 .withDigitalGap(1e-5)
-                                                                 .withMarketRateAccuracy(1e-7)
-                                                                 .withLowerRateBound(0.0)
-                                                                 .withUpperRateBound(2.0)
-                                                                 .withSmileMoneynessCheckpoints(money)));
-
-    boost::shared_ptr<Gaussian1dSwaptionEngine> mfSwaptionEngine3(new Gaussian1dSwaptionEngine(mf3,64,7.0));
-    boost::shared_ptr<BlackSwaptionEngine> blackSwaptionEngine3(new BlackSwaptionEngine(md0Yts_,md0SwaptionVts_));
-=======
     boost::shared_ptr<IborIndex> iborIndex3(new Euribor(6 * Months, md0Yts_));
 
     boost::shared_ptr<MarkovFunctional> mf3(new MarkovFunctional(
@@ -1375,7 +1303,6 @@
         new Gaussian1dSwaptionEngine(mf3, 64, 7.0));
     boost::shared_ptr<BlackSwaptionEngine> blackSwaptionEngine3(
         new BlackSwaptionEngine(md0Yts_, md0SwaptionVts_));
->>>>>>> e220ec24
 
     MarkovFunctional::ModelOutputs outputs3 = mf3->modelOutputs();
     // BOOST_MESSAGE(outputs3);
@@ -1429,25 +1356,6 @@
 
     // Calibration Basket 2 / real yts, vts
 
-<<<<<<< HEAD
-    boost::shared_ptr<IborIndex> iborIndex4(new Euribor(6*Months,md0Yts_));
-
-    boost::shared_ptr<MarkovFunctional> mf4(new MarkovFunctional(md0Yts_,0.01,volStepDates,vols,md0OptionletVts_,expiriesCalBasket2(),iborIndex4,
-                        MarkovFunctional::ModelSettings().withYGridPoints(64)
-                                                            .withYStdDevs(7.0)
-                                                            .withGaussHermitePoints(32)
-                                                            .withDigitalGap(1e-5)
-                                                            .withMarketRateAccuracy(1e-7)
-                                                            .withLowerRateBound(0.0)
-                                                            .withUpperRateBound(2.0)
-                                                            .withSmileMoneynessCheckpoints(money)
-                                                                 //.withAdjustments(MarkovFunctional::ModelSettings::KahaleSmile
-                                                                 //                                              | MarkovFunctional::ModelSettings::KahaleInterpolation
-                                              //| MarkovFunctional::ModelSettings::KahaleExponentialExtrapolation
-                                              //)
-));
-
-=======
     boost::shared_ptr<IborIndex> iborIndex4(new Euribor(6 * Months, md0Yts_));
 
     boost::shared_ptr<MarkovFunctional> mf4(new MarkovFunctional(
@@ -1468,7 +1376,6 @@
         //| MarkovFunctional::ModelSettings::KahaleExponentialExtrapolation
         //)
         ));
->>>>>>> e220ec24
 
     MarkovFunctional::ModelOutputs outputs4 = mf4->modelOutputs();
     // BOOST_MESSAGE(outputs4);
@@ -1478,12 +1385,6 @@
     boost::shared_ptr<Gaussian1dCapFloorEngine> mfCapFloorEngine4(
         new Gaussian1dCapFloorEngine(mf4, 64, 7.0));
 
-<<<<<<< HEAD
-    boost::shared_ptr<BlackCapFloorEngine> blackCapFloorEngine4(new BlackCapFloorEngine(md0Yts_,md0OptionletVts_));
-    boost::shared_ptr<Gaussian1dCapFloorEngine> mfCapFloorEngine4(new Gaussian1dCapFloorEngine(mf4,64,7.0));
-
-=======
->>>>>>> e220ec24
     std::vector<CapFloor> c4;
     c4.push_back(MakeCapFloor(CapFloor::Cap, 5 * Years, iborIndex4, 0.01));
     c4.push_back(MakeCapFloor(CapFloor::Cap, 5 * Years, iborIndex4, 0.02));
@@ -1505,17 +1406,11 @@
     for (Size i = 0; i < c4.size(); i++) {
         c4[i].setPricingEngine(blackCapFloorEngine4);
         Real blackPrice = c4[i].NPV();
-<<<<<<< HEAD
-        std::vector<Real> blackOptionlets = c4[i].result<std::vector<Real>>("optionletsPrice");
-        c4[i].setPricingEngine(mfCapFloorEngine4);
-        std::vector<Real> mfOptionlets = c4[i].result<std::vector<Real>>("optionletsPrice");
-=======
         std::vector<Real> blackOptionlets =
             c4[i].result<std::vector<Real> >("optionletsPrice");
         c4[i].setPricingEngine(mfCapFloorEngine4);
         std::vector<Real> mfOptionlets =
             c4[i].result<std::vector<Real> >("optionletsPrice");
->>>>>>> e220ec24
         Real mfPrice = c4[i].NPV();
         if (fabs(blackPrice - mfPrice) > tol1)
             BOOST_ERROR(
@@ -1587,24 +1482,6 @@
     calibrationHelperVols1.push_back(0.20);
     calibrationHelperVols1.push_back(0.20);
 
-<<<<<<< HEAD
-    calibrationHelper1.push_back(boost::shared_ptr<CalibrationHelper>(new SwaptionHelper(1*Years,4*Years,Handle<Quote>(boost::shared_ptr<Quote>(new SimpleQuote(calibrationHelperVols1[0]))),iborIndex1,1*Years,Thirty360(),Actual360(),flatYts_)));
-    calibrationHelper1.push_back(boost::shared_ptr<CalibrationHelper>(new SwaptionHelper(2*Years,3*Years,Handle<Quote>(boost::shared_ptr<Quote>(new SimpleQuote(calibrationHelperVols1[1]))),iborIndex1,1*Years,Thirty360(),Actual360(),flatYts_)));
-    calibrationHelper1.push_back(boost::shared_ptr<CalibrationHelper>(new SwaptionHelper(3*Years,2*Years,Handle<Quote>(boost::shared_ptr<Quote>(new SimpleQuote(calibrationHelperVols1[2]))),iborIndex1,1*Years,Thirty360(),Actual360(),flatYts_)));
-    calibrationHelper1.push_back(boost::shared_ptr<CalibrationHelper>(new SwaptionHelper(4*Years,1*Years,Handle<Quote>(boost::shared_ptr<Quote>(new SimpleQuote(calibrationHelperVols1[3]))),iborIndex1,1*Years,Thirty360(),Actual360(),flatYts_)));
-
-    boost::shared_ptr<MarkovFunctional> mf1(new MarkovFunctional(flatYts_,0.01,volStepDates,vols,flatSwaptionVts_,expiriesCalBasket1(),tenorsCalBasket1(),swapIndexBase,
-                                MarkovFunctional::ModelSettings().withYGridPoints(64)
-                                                                 .withYStdDevs(7.0)
-                                                                 .withGaussHermitePoints(32)
-                                                                 .withDigitalGap(1e-5)
-                                                                 .withMarketRateAccuracy(1e-7)
-                                                                 .withLowerRateBound(0.0)
-                                                                 .withUpperRateBound(2.0)
-                                                                 .withSmileMoneynessCheckpoints(money)));
-
-    boost::shared_ptr<Gaussian1dSwaptionEngine> mfSwaptionEngine1(new Gaussian1dSwaptionEngine(mf1,64,7.0));
-=======
     calibrationHelper1.push_back(boost::shared_ptr<CalibrationHelper>(
         new SwaptionHelper(1 * Years, 4 * Years,
                            Handle<Quote>(boost::shared_ptr<Quote>(
@@ -1645,7 +1522,6 @@
 
     boost::shared_ptr<Gaussian1dSwaptionEngine> mfSwaptionEngine1(
         new Gaussian1dSwaptionEngine(mf1, 64, 7.0));
->>>>>>> e220ec24
     calibrationHelper1[0]->setPricingEngine(mfSwaptionEngine1);
     calibrationHelper1[1]->setPricingEngine(mfSwaptionEngine1);
     calibrationHelper1[2]->setPricingEngine(mfSwaptionEngine1);
@@ -1715,20 +1591,6 @@
 
     std::vector<boost::shared_ptr<CalibrationHelper> > calibrationHelper2;
     std::vector<Real> calibrationHelperVols2;
-<<<<<<< HEAD
-    calibrationHelperVols2.push_back(md0SwaptionVts_->volatility(1*Years,4*Years,boost::dynamic_pointer_cast<SwaptionVolatilityCube>(md0SwaptionVts_.currentLink())->atmStrike(1*Years,4*Years)));
-    calibrationHelperVols2.push_back(md0SwaptionVts_->volatility(2*Years,3*Years,boost::dynamic_pointer_cast<SwaptionVolatilityCube>(md0SwaptionVts_.currentLink())->atmStrike(2*Years,3*Years)));
-    calibrationHelperVols2.push_back(md0SwaptionVts_->volatility(3*Years,2*Years,boost::dynamic_pointer_cast<SwaptionVolatilityCube>(md0SwaptionVts_.currentLink())->atmStrike(3*Years,2*Years)));
-    calibrationHelperVols2.push_back(md0SwaptionVts_->volatility(4*Years,1*Years,boost::dynamic_pointer_cast<SwaptionVolatilityCube>(md0SwaptionVts_.currentLink())->atmStrike(4*Years,1*Years)));
-
-    calibrationHelper2.push_back(boost::shared_ptr<CalibrationHelper>(new SwaptionHelper(1*Years,4*Years,Handle<Quote>(boost::shared_ptr<Quote>(new SimpleQuote(calibrationHelperVols2[0]))),iborIndex2,1*Years,Thirty360(),Actual360(),md0Yts_)));
-    calibrationHelper2.push_back(boost::shared_ptr<CalibrationHelper>(new SwaptionHelper(2*Years,3*Years,Handle<Quote>(boost::shared_ptr<Quote>(new SimpleQuote(calibrationHelperVols2[1]))),iborIndex2,1*Years,Thirty360(),Actual360(),md0Yts_)));
-    calibrationHelper2.push_back(boost::shared_ptr<CalibrationHelper>(new SwaptionHelper(3*Years,2*Years,Handle<Quote>(boost::shared_ptr<Quote>(new SimpleQuote(calibrationHelperVols2[2]))),iborIndex2,1*Years,Thirty360(),Actual360(),md0Yts_)));
-    calibrationHelper2.push_back(boost::shared_ptr<CalibrationHelper>(new SwaptionHelper(4*Years,1*Years,Handle<Quote>(boost::shared_ptr<Quote>(new SimpleQuote(calibrationHelperVols2[3]))),iborIndex2,1*Years,Thirty360(),Actual360(),md0Yts_)));
-
-
-    boost::shared_ptr<Gaussian1dSwaptionEngine> mfSwaptionEngine2(new Gaussian1dSwaptionEngine(mf2,64,7.0));
-=======
     calibrationHelperVols2.push_back(md0SwaptionVts_->volatility(
         1 * Years, 4 * Years,
         boost::dynamic_pointer_cast<SwaptionVolatilityCube>(
@@ -1773,7 +1635,6 @@
 
     boost::shared_ptr<Gaussian1dSwaptionEngine> mfSwaptionEngine2(
         new Gaussian1dSwaptionEngine(mf2, 64, 7.0));
->>>>>>> e220ec24
     calibrationHelper2[0]->setPricingEngine(mfSwaptionEngine2);
     calibrationHelper2[1]->setPricingEngine(mfSwaptionEngine2);
     calibrationHelper2[2]->setPricingEngine(mfSwaptionEngine2);
@@ -1846,26 +1707,6 @@
     std::vector<Real> vols;
     vols.push_back(1.0);
 
-<<<<<<< HEAD
-    boost::shared_ptr<IborIndex> iborIndex1(new Euribor(6*Months,md0Yts_));
-
-    boost::shared_ptr<MarkovFunctional> mf1(new MarkovFunctional(md0Yts_,0.01,volStepDates,vols,md0SwaptionVts_,expiriesCalBasket3(),tenorsCalBasket3(),swapIndexBase,
-                                MarkovFunctional::ModelSettings().withYGridPoints(32)
-                                                                 .withYStdDevs(7.0)
-                                                                 .withGaussHermitePoints(16)
-                                                                 .withMarketRateAccuracy(1e-7)
-                                                                 .withDigitalGap(1e-5)
-                                                                 .withLowerRateBound(0.0)
-                                                                 .withUpperRateBound(2.0)
-                                                                 ));
-
-    boost::shared_ptr<PricingEngine> mfSwaptionEngine1(new Gaussian1dSwaptionEngine(mf1,64,7.0));
-
-    boost::shared_ptr<VanillaSwap> underlyingCall = MakeVanillaSwap(10*Years,iborIndex1,0.03)
-                                                                            .withEffectiveDate(TARGET().advance(referenceDate,2,Days)) 
-                                                                            //.withNominal(100000000.0)
-                                                                            .receiveFixed(false);
-=======
     boost::shared_ptr<IborIndex> iborIndex1(new Euribor(6 * Months, md0Yts_));
 
     boost::shared_ptr<MarkovFunctional> mf1(
@@ -1888,7 +1729,6 @@
             .withEffectiveDate(TARGET().advance(referenceDate, 2, Days))
         //.withNominal(100000000.0)
             .receiveFixed(false);
->>>>>>> e220ec24
 
     std::vector<boost::shared_ptr<Exercise> > europeanExercises;
     std::vector<Date> expiries = expiriesCalBasket3();
@@ -1928,193 +1768,8 @@
     Settings::instance().evaluationDate() = savedEvalDate;
 }
 
-<<<<<<< HEAD
-/*void MarkovFunctionalTest::testCmsSwaption() {
-
-	BOOST_MESSAGE("Testing markov functional cms swaption engine...");
-
-	Date savedEvalDate = Settings::instance().evaluationDate();
-	Date referenceDate(14,November,2012);
-	Settings::instance().evaluationDate() = referenceDate;
-
-	Handle<YieldTermStructure> flatYts_ = flatYts();
-	Handle<YieldTermStructure> md0Yts_ = md0Yts();
-	Handle<SwaptionVolatilityStructure> flatSwaptionVts_ = flatSwaptionVts();
-	Handle<SwaptionVolatilityStructure> md0SwaptionVts_ = md0SwaptionVts();
-	Handle<OptionletVolatilityStructure> flatOptionletVts_ = flatOptionletVts();
-	Handle<OptionletVolatilityStructure> md0OptionletVts_ = md0OptionletVts();
-
-	boost::shared_ptr<SwapIndex> swapIndex(new EuriborSwapIsdaFixA(10*Years,md0Yts_)); // one curve setup, i.e. model curve serves as all indices forwarding and discounting curve
-	boost::shared_ptr<IborIndex> iborIndex(new Euribor(6*Months,md0Yts_));
-
-	// define underlying cms swap
-
-	Date effectiveDate = TARGET().advance(referenceDate,2*Days);
-	Date terminationDate = TARGET().advance(effectiveDate,10*Years);
-
-	Schedule floatSchedule(effectiveDate,terminationDate,6*Months,TARGET(),ModifiedFollowing,ModifiedFollowing,DateGeneration::Backward,false);
-	Schedule strucSchedule(effectiveDate,terminationDate,1*Years,TARGET(),ModifiedFollowing,ModifiedFollowing,DateGeneration::Backward,false);
-
-	boost::shared_ptr<CmsSwap> underlying(new CmsSwap(CmsSwap::Payer,100000000.0,strucSchedule,swapIndex,0.0,0.0,0.0,Thirty360(),floatSchedule,iborIndex,0.0,Actual360()));
-
-	// exercise dates defined as structured leg start dates minus 5 bd
-	// also extract structured fixing Dates for later use
-
-	std::vector<Date> exerciseDates, structuredFixingDates;
-	std::vector<Period> cmsTenors;
-	for(Size i=1;i<strucSchedule.size();i++) {
-		if(i<strucSchedule.size()-1) 
-			exerciseDates.push_back(TARGET().advance(strucSchedule.at(i),-5*Days));
-		structuredFixingDates.push_back(swapIndex->fixingDate(strucSchedule.at(i)));
-		cmsTenors.push_back(10*Years);
-	}
-
-	// define cms swaption
-
-	boost::shared_ptr<Exercise> bermudanExercise(new BermudanExercise(exerciseDates));
-	boost::shared_ptr<CmsSwaption> cmsSwaption(new CmsSwaption(underlying,bermudanExercise));
-
-	// the vol step dates are chosen to be the exercise into dates except the last one
-	
-	std::vector<Date> volstepdates(exerciseDates.size()-1);
-	std::copy(exerciseDates.begin(),--exerciseDates.end(),volstepdates.begin());
-	std::vector<Real> vols(volstepdates.size()+1,1.0); // we need number of exercise dates plus one volatilities
-
-	// set up the model, numeraire calibration on cms swaptions on structured leg fixing date
-	// the volatility function is calibrated later on atm coterminal swaptions
-
-	boost::shared_ptr<MarkovFunctional> mf(new MarkovFunctional(md0Yts_,0.01,volstepdates,vols,md0SwaptionVts_,structuredFixingDates,cmsTenors,swapIndex,
-		MarkovFunctional::ModelSettings()));
-
-	// helper for coterminal calibration
-
-	boost::shared_ptr<MarkovFunctionalSwaptionEngine> mfSwaptionEngine(new MarkovFunctionalSwaptionEngine(mf,64,7.0));
-
-	std::vector<boost::shared_ptr<CalibrationHelper> > calibrationHelper;
-	for(Size i=0;i<exerciseDates.size();i++) {
-		Real swapLen = ActualActual().yearFraction(swapIndex->valueDate(exerciseDates[i]),strucSchedule.dates().back());
-		Period swapTen = Rounding(0).operator()(swapLen*12.0) * Months; 
-		Real vol = md0SwaptionVts_->volatility(exerciseDates[i],swapTen,boost::dynamic_pointer_cast<SwaptionVolatilityCube>(md0SwaptionVts_.currentLink())->atmStrike(exerciseDates[i],swapTen));
-		std::cout << "adding swaption helper " << i << " with " << exerciseDates[i] << "/" << swapTen << " atm = " << boost::dynamic_pointer_cast<SwaptionVolatilityCube>(md0SwaptionVts_.currentLink())->atmStrike(exerciseDates[i],swapTen) << " vol = " << vol << std::endl;
-		calibrationHelper.push_back(boost::shared_ptr<CalibrationHelper>(new SwaptionHelper(exerciseDates[i],swapTen,Handle<Quote>(new SimpleQuote(vol)),iborIndex,1*Years,Thirty360(),Actual360(),md0Yts_)));
-		calibrationHelper.back()->setPricingEngine(mfSwaptionEngine);
-	}
-
-	// calibrate the model to coterminal swaping result of code execution
-	LevenbergMarquardt om;
-	//ConjugateGradient om;
-	EndCriteria ec(1000,500,1e-2,1e-2,1e-2);
-
-	mf->calibrate(calibrationHelper,om,ec);
-	
-	std::cout << "Calibrated parameters Cms Swaption: ";
-	Array params2 = mf->params();
-	for(Size i=0;i<params2.size();i++) std::cout << params2[i] << ";";
-	std::cout << std::endl;
-
-	std::cout << "Calibration errors:" << std::endl;
-	for(Size i=0;i<calibrationHelper.size();i++) {
-		std::cout << i << " - market " << calibrationHelper[i]->marketValue() << " model " << calibrationHelper[i]->modelValue() << std::endl; 
-	}
-
-	//std::cout << "Model status:" << std::endl << mf->modelOutputs() << std::endl;
-
-	// price the cms swaption 
-
-	boost::shared_ptr<MarkovFunctionalCmsSwaptionEngine> mfCmsSwaptionEngine(new MarkovFunctionalCmsSwaptionEngine(mf,64,7.0,true,false));
-	cmsSwaption->setPricingEngine(mfCmsSwaptionEngine);
-
-	std::cout << "NPV = " << cmsSwaption->NPV() << std::endl;
-
-	// reset eval date
-
-	Settings::instance().evaluationDate() = savedEvalDate;
-
-    }*/
-
-
-void MarkovFunctionalTest::testLongTermCalibration() {
-
-	const Real tol0 = 0.0001; //  1bp tolerance for model zero rates vs. market zero rates (note that model zero rates are implied by the calibration of the numeraire to the smile)
-	const Real tol1 = 0.0001;  // 1bp tolerance for model call put premia vs. market premia
-
-	BOOST_MESSAGE("Testing markov functional calibration to long term instrument set...");
-
-	Date savedEvalDate = Settings::instance().evaluationDate();
-	Date referenceDate(14,November,2012);
-	Settings::instance().evaluationDate() = referenceDate;
-
-	Handle<YieldTermStructure> flatYts_ = flatYts();
-	Handle<YieldTermStructure> md0Yts_ = md0Yts();
-	Handle<SwaptionVolatilityStructure> flatSwaptionVts_ = flatSwaptionVts();
-	Handle<SwaptionVolatilityStructure> md0SwaptionVts_ = md0SwaptionVts();
-	Handle<OptionletVolatilityStructure> flatOptionletVts_ = flatOptionletVts();
-	Handle<OptionletVolatilityStructure> md0OptionletVts_ = md0OptionletVts();
-
-	std::vector<Real> money; // use a grid with fewer points for smile arbitrage testing and model outputs than the default grid for the testing here
-	money.push_back(0.1);
-	money.push_back(0.25);
-	money.push_back(0.50);
-	money.push_back(0.75);
-	money.push_back(1.0);
-	money.push_back(1.25);
-	money.push_back(1.50);
-	money.push_back(2.0);
-	money.push_back(5.0);
-
-	//boost::shared_ptr<IborIndex> iborIndex(new Euribor(6*Months));
-	//boost::shared_ptr<SwapIndex> swapIndexBase(new EuriborSwapIsdaFixA(1*Years));
-	boost::shared_ptr<IborIndex> iborIndex(new IborIndex("blabla",6*Months,0,EURCurrency(),NullCalendar(),Unadjusted,false,Actual360()));
-	boost::shared_ptr<SwapIndex> swapIndexBase(new SwapIndex("blabla",1*Years,0,EURCurrency(),NullCalendar(),1*Years,Unadjusted,Thirty360(),iborIndex));
-
-	std::vector<Date> volStepDates;
-	std::vector<Real> vols;
-	vols.push_back(1.0);
-
-	//unsigned oldState;
-	//_controlfp_s(&oldState, _PC_64, _MCW_PC);
-
-	//boost::math::ntl::RR::SetPrecision(150);
-	boost::shared_ptr<MarkovFunctional> mf1(new MarkovFunctional(flatYts_,0.01,volStepDates,vols,flatSwaptionVts_,expiriesCalBasket4(),tenorsCalBasket4(),swapIndexBase,
-		MarkovFunctional::ModelSettings().withGaussHermitePoints(32) // 64
-		                                 .withYGridPoints(64) // 128
-										 .withYStdDevs(7.0) // 12.0
-										 .withUpperRateBound(2.0) // 4.0
-										 //.withMarketRateAccuracy(1E-15)
-										 //.withDigitalGap(1E-8)
-										 .withSmileMoneynessCheckpoints(money)
-										 .withAdjustments(MarkovFunctional::ModelSettings::AdjustYts) // AdjustNone
-										 ));
-
-	//outputSurfaces(mf1,flatYts_); 
-
-	MarkovFunctional::ModelOutputs outputs1 = mf1->modelOutputs();   // this costs a lot of time, so only use it if you want to check the calibration
-	BOOST_MESSAGE(outputs1);
-
-	//for(Size i=0; i<outputs1.expiries_.size(); i++) {
-	//	if(fabs(outputs1.marketZerorate_[i] - outputs1.modelZerorate_[i]) > tol0) BOOST_ERROR("Market zero rate (" << outputs1.marketZerorate_[i] << ") and model zero rate (" << outputs1.modelZerorate_[i] << ") do not agree.");
-	//}
-
-	//for(Size i=0;i<outputs1.expiries_.size(); i++) {
-	//	for(Size j=0;j<outputs1.smileStrikes_[i].size();j++) {
-	//		if(fabs(outputs1.marketCallPremium_[i][j]-outputs1.modelCallPremium_[i][j]) > tol1)
-	//			BOOST_ERROR("Market call premium (" << outputs1.marketCallPremium_[i][j] << ") does not match model premium (" << outputs1.modelCallPremium_[i][j] << ")");
-	//		if(fabs(outputs1.marketPutPremium_[i][j]-outputs1.modelPutPremium_[i][j]) > tol1)
-	//			BOOST_ERROR("Market put premium (" << outputs1.marketPutPremium_[i][j] << ") does not match model premium (" << outputs1.modelPutPremium_[i][j] << ")");
-	//	}
-	//}
-
-	Settings::instance().evaluationDate() = savedEvalDate;
-
-}
-
-
-test_suite* MarkovFunctionalTest::suite() {
-    test_suite* suite = BOOST_TEST_SUITE("Markov functional model tests");
-=======
 test_suite *MarkovFunctionalTest::suite() {
     test_suite *suite = BOOST_TEST_SUITE("Markov functional model tests");
->>>>>>> e220ec24
     suite->add(QUANTLIB_TEST_CASE(&MarkovFunctionalTest::testMfStateProcess));
     suite->add(
         QUANTLIB_TEST_CASE(&MarkovFunctionalTest::testKahaleSmileSection));
