/* -*- mode: c++; tab-width: 4; indent-tabs-mode: nil; c-basic-offset: 4 -*- */

/*
 Copyright (C) 2012 Peter Caspers

 This file is part of QuantLib, a free-software/open-source library
 for financial quantitative analysts and developers - http://quantlib.org/

 QuantLib is free software: you can redistribute it and/or modify it
 under the terms of the QuantLib license.  You should have received a
 copy of the license along with this program; if not, please email
 <quantlib-dev@lists.sf.net>. The license is also available online at
 <http://quantlib.org/license.shtml>.

 This program is distributed in the hope that it will be useful, but WITHOUT
 ANY WARRANTY; without even the implied warranty of MERCHANTABILITY or FITNESS
 FOR A PARTICULAR PURPOSE.  See the license for more details.
*/

#ifndef quantlib_test_markovfunctional_hpp
#define quantlib_test_markovfunctional_hpp

#include <boost/test/unit_test.hpp>

/* remember to document new and/or updated tests in the Doxygen
   comment block of the corresponding class */

class MarkovFunctionalTest {
  public:
    static void testMfStateProcess();
    static void testKahaleSmileSection();
    static void testCalibrationOneInstrumentSet();
    static void testCalibrationTwoInstrumentSets();
    static void testVanillaEngines();
    static void testBermudanSwaption();
<<<<<<< HEAD
    static void testCmsSwaption();
    static void testLongTermCalibration();
    static boost::unit_test_framework::test_suite* suite();
=======
    static boost::unit_test_framework::test_suite *suite();
>>>>>>> e220ec24
};

#endif<|MERGE_RESOLUTION|>--- conflicted
+++ resolved
@@ -33,13 +33,7 @@
     static void testCalibrationTwoInstrumentSets();
     static void testVanillaEngines();
     static void testBermudanSwaption();
-<<<<<<< HEAD
-    static void testCmsSwaption();
-    static void testLongTermCalibration();
-    static boost::unit_test_framework::test_suite* suite();
-=======
     static boost::unit_test_framework::test_suite *suite();
->>>>>>> e220ec24
 };
 
 #endif