--- conflicted
+++ resolved
@@ -24,22 +24,14 @@
 #include <ql/prices.hpp>
 #include <ql/time/calendars/unitedstates.hpp>
 
-<<<<<<< HEAD
-#if defined(__GNUC__) && (((__GNUC__ == 4) && (__GNUC_MINOR__ >= 8)) || (__GNUC__ > 4))
-=======
 #if defined(__GNUC__)
->>>>>>> 727e35ff
 #pragma GCC diagnostic push
 #pragma GCC diagnostic ignored "-Wunused-local-typedefs"
 #endif
 
 #include <boost/unordered_map.hpp>
 
-<<<<<<< HEAD
-#if defined(__GNUC__) && (((__GNUC__ == 4) && (__GNUC_MINOR__ >= 8)) || (__GNUC__ > 4))
-=======
 #if defined(__GNUC__)
->>>>>>> 727e35ff
 #pragma GCC diagnostic pop
 #endif
 
