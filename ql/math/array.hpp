--- conflicted
+++ resolved
@@ -198,13 +198,8 @@
     const Disposable<Array> Log(const Array&);
     /*! \relates Array */
     const Disposable<Array> Exp(const Array&);
-<<<<<<< HEAD
-	/*! \relates Array */
-	const Disposable<Array> Pow(const Array&, const Real a);
-=======
     /*! \relates Array */
     const Disposable<Array> Pow(const Array&, Real);
->>>>>>> 46cbe29d
 
     // utilities
     /*! \relates Array */
@@ -634,15 +629,6 @@
         return result;
     }
 
-<<<<<<< HEAD
-	inline const Disposable<Array> Pow(const Array& v, const Real a) {
-        Array result(v.size());
-		Real (*fun)(Real,Real) = &std::pow;
-		std::transform(v.begin(),v.end(),result.begin(),boost::lambda::bind(fun,boost::lambda::_1,a));
-		return result;
-    }
-
-=======
     inline const Disposable<Array> Pow(const Array& v, Real alpha) {
         Array result(v.size());
         std::transform(v.begin(), v.end(), result.begin(),
@@ -651,8 +637,6 @@
         return result;
     }
 
-
->>>>>>> 46cbe29d
     inline void swap(Array& v, Array& w) {
         v.swap(w);
     }
