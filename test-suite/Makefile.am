--- conflicted
+++ resolved
@@ -1,5 +1,4 @@
 
-<<<<<<< HEAD
 QL_TESTS = \
 	quantlibtestsuite.cpp \
 	americanoption.hpp americanoption.cpp \
@@ -122,71 +121,107 @@
 	varianceswaps.hpp varianceswaps.cpp \
 	volatilitymodels.hpp volatilitymodels.cpp \
 	vpp.hpp vpp.cpp \
-	writerextensibleoption.hpp writerextensibleoption.cpp \
-	gsr.hpp gsr.cpp
-=======
-SUBDIRS = config ql m4 man Docs Examples test-suite
->>>>>>> 46cbe29d
-
-ACLOCAL_AMFLAGS = -I m4
-
-bin_SCRIPTS = quantlib-config
-
-if EMACS_FOUND
-dist_lisp_LISP = quantlib.el
+	writerextensibleoption.hpp writerextensibleoption.cpp
+
+QL_BENCHMARKS = \
+	quantlibbenchmark.cpp \
+	americanoption.hpp americanoption.cpp \
+	asianoptions.hpp asianoptions.cpp \
+	barrieroption.hpp barrieroption.cpp \
+	basketoption.hpp basketoption.cpp \
+	batesmodel.hpp batesmodel.cpp \
+	convertiblebonds.hpp convertiblebonds.cpp \
+	digitaloption.hpp digitaloption.cpp \
+	dividendoption.hpp dividendoption.cpp \
+	europeanoption.hpp europeanoption.cpp \
+	fdheston.hpp fdheston.cpp \
+	hestonmodel.hpp hestonmodel.cpp \
+	interpolations.hpp interpolations.cpp \
+	jumpdiffusion.hpp jumpdiffusion.cpp \
+	lowdiscrepancysequences.hpp lowdiscrepancysequences.cpp \
+	marketmodel_cms.hpp marketmodel_cms.cpp \
+	marketmodel_smm.hpp marketmodel_smm.cpp \
+	quantooption.hpp quantooption.cpp \
+	riskstats.hpp riskstats.cpp \
+	shortratemodels.hpp shortratemodels.cpp \
+	utilities.hpp utilities.cpp
+
+dist-hook:
+	mkdir -p $(distdir)/build
+	mkdir -p $(distdir)/bin
+	cp -p $(srcdir)/bin/runtest.bat $(distdir)/bin
+	rm -f $(distdir)/main.cpp
+
+if BOOST_UNIT_TEST_FOUND
+
+AM_CPPFLAGS = -I${top_srcdir} -I${top_builddir} ${BOOST_UNIT_TEST_DEFINE}
+
+noinst_LTLIBRARIES = libUnitMain.la
+libUnitMain_la_SOURCES = main.cpp
+libUnitMain_la_CXXFLAGS = ${BOOST_UNIT_TEST_MAIN_CXXFLAGS}
+
+main.cpp: Makefile.am
+	echo "#ifdef BOOST_TEST_DYN_LINK" > $@
+	echo "#include <boost/test/unit_test.hpp>" >> $@
+	echo "#include <boost/test/framework.hpp>" >> $@
+	echo "using namespace boost::unit_test;" >> $@
+	echo "test_suite* init_unit_test_suite(int, char* []);" >> $@
+	echo "bool init_function() {" >> $@
+	echo "framework::master_test_suite().add(init_unit_test_suite(0,0));" >> $@
+	echo "return true;" >> $@
+	echo "}" >> $@
+	echo "int main( int argc, char* argv[] ) {" >> $@
+	echo "return ::boost::unit_test::unit_test_main( &init_function, argc, argv );" >> $@
+	echo "}" >> $@
+	echo "#endif" >> $@
+
+
+if AUTO_BENCHMARK
+bin_PROGRAMS = quantlib-test-suite quantlib-benchmark
+else
+bin_PROGRAMS = quantlib-test-suite
+noinst_PROGRAMS = quantlib-benchmark
 endif
 
-m4datadir = $(datadir)/aclocal
-dist_m4data_DATA = quantlib.m4
+quantlib_test_suite_SOURCES = ${QL_TESTS}
+quantlib_test_suite_LDADD = libUnitMain.la ${top_builddir}/ql/libQuantLib.la \
+                            -l${BOOST_UNIT_TEST_LIB}
+
+quantlib_benchmark_SOURCES = ${QL_BENCHMARKS}
+quantlib_benchmark_LDADD = libUnitMain.la ${top_builddir}/ql/libQuantLib.la \
+                           -l${BOOST_UNIT_TEST_LIB}
+
+TESTS = quantlib-test-suite$(EXEEXT)
+TESTS_ENVIRONMENT = BOOST_TEST_LOG_LEVEL=message
+
+.PHONY: benchmark
+benchmark: quantlib-benchmark$(EXEEXT)
+	BOOST_TEST_LOG_LEVEL=message ./quantlib-benchmark$(EXEEXT)
 
 EXTRA_DIST = \
-	Announce.txt \
-	Authors.txt \
-	Bugs.txt \
-	ChangeLog.txt \
-	Contributors.txt \
-	LICENSE.TXT \
-	News.txt \
-	QuantLib.dev \
-	QuantLib.spec \
-	QuantLib_vc7.sln \
-	QuantLib_vc7.vcproj \
-	QuantLib_vc8.sln \
-	QuantLib_vc8.vcproj \
-	QuantLib_vc9.sln \
-	QuantLib_vc9.vcproj \
-	QuantLib_vc10.sln \
-	QuantLib_vc10.vcxproj \
-	QuantLib_vc10.vcxproj.filters \
-	QuantLib_vc11.sln \
-	QuantLib_vc11.vcxproj \
-	QuantLib_vc11.vcxproj.filters \
-	Readme.txt \
-	autogen.sh
-
-.PHONY: examples check-examples
-examples:
-	$(MAKE) -C Examples examples
-check-examples:
-	$(MAKE) -C Examples check-examples
-
-.PHONY: benchmark
-benchmark:
-	$(MAKE) -C test-suite benchmark
-
-.PHONY: docs docs-man docs-online docs-dist docs-clean
-docs:
-	$(MAKE) -C Docs docs-all
-html-local:
-	$(MAKE) -C Docs docs-html
-docs-man:
-	$(MAKE) -C Docs docs-man
-docs-online:
-	$(MAKE) -C Docs docs-online
-docs-dist:
-	$(MAKE) -C Docs docs-dist
-docs-clean:
-	$(MAKE) -C Docs docs-clean
-
-dist-hook:
-	mkdir -p $(distdir)/build+	README.txt \
+	testsuite_vc7.vcproj \
+	testsuite_vc8.vcproj \
+	testsuite_vc9.vcproj \
+	testsuite_vc10.vcxproj \
+	testsuite_vc10.vcxproj.filters \
+	testsuite_vc11.vcxproj \
+	testsuite_vc11.vcxproj.filters \
+	testsuite.dev
+
+else
+
+EXTRA_DIST = \
+	${QL_TESTS} \
+	quantlibbenchmark.cpp \
+	README.txt \
+	testsuite_vc7.vcproj \
+	testsuite_vc8.vcproj \
+	testsuite_vc9.vcproj \
+	testsuite_vc10.vcxproj \
+	testsuite_vc10.vcxproj.filters \
+	testsuite_vc11.vcxproj \
+	testsuite_vc11.vcxproj.filters \
+	testsuite.dev
+
+endif