
# Process this file with autoconf to produce a configure script.

<<<<<<< HEAD
AC_INIT([ObjectHandler], [1.4.0],
=======
AC_INIT([ObjectHandler], [1.5.0],
>>>>>>> b0fa8849
        [quantlib-dev@lists.sourceforge.net],
        [ObjectHandler])
AC_PREREQ(2.50)
AC_CONFIG_SRCDIR([oh/objecthandler.hpp])
AC_CONFIG_AUX_DIR([config])
AC_CONFIG_HEADERS([oh/config.hpp])
AM_INIT_AUTOMAKE([foreign])

AC_COPYRIGHT([
Copyright (C) 2004, 2005, 2006, 2007 Eric Ehlers

Copyright (C) 2004, 2005, 2006, 2007 Ferdinando Ametrano
Copyright (C) 2005, 2006 Plamen Neykov
Copyright (C) 2004 StatPro Italia srl

This file is part of QuantLib, a free-software/open-source library
for financial quantitative analysts and developers - http://quantlib.org/

QuantLib is free software: you can redistribute it and/or modify it under the
terms of the QuantLib license.  You should have received a copy of the
license along with this program; if not, please email
<quantlib-dev@lists.sf.net>. The license is also available online at
<http://quantlib.org/license.shtml>.

This program is distributed in the hope that it will be useful, but WITHOUT
ANY WARRANTY; without even the implied warranty of MERCHANTABILITY or FITNESS
FOR A PARTICULAR PURPOSE.  See the license for more details.])

AC_PROG_INSTALL

# Default compilation variables

AC_SUBST([CXXFLAGS],[${CXXFLAGS='-g -O2 -Wall'}])

# Continue setup

AC_PROG_CC
AC_PROG_CXX
AC_PROG_CPP
AC_PROG_LIBTOOL
AC_LANG([C++])

# Confirm existence of dependencies

#AC_CHECK_HEADER([log4cxx/logger.h], [],
#    [AC_MSG_ERROR([ObjectHandler depends on log4cxx which cannot be found])])

# Check for tools needed for building documentation

AC_PATH_PROG([DOXYGEN], [doxygen])
AC_PATH_PROG([SED], [sed])

# Configure and validate the path to gensrc

AC_ARG_WITH([gensrc],
            AC_HELP_STRING([--with-gensrc=/path/to/gensrc],
                           [Specify the path to gensrc]),
            [gensrc_path=${withval}],
            [AC_MSG_ERROR([You must specify the location of gensrc: "./configure --with-gensrc=path/to/gensrc"])])
AC_CHECK_FILE([${gensrc_path}/gensrc.py], [],
            [AC_MSG_ERROR([Unable to locate script gensrc.py in specified gensrc directory])])
AC_ARG_VAR(gensrc_dir, path to gensrc)
AC_SUBST(gensrc_dir, [${gensrc_path}])

# Done, output the configured files

AC_CONFIG_FILES([
    Docs/Makefile
    Examples/ExampleObjects/Enumerations/Makefile
    Examples/ExampleObjects/Library/Makefile
    Examples/ExampleObjects/Objects/Makefile
    Examples/ExampleObjects/Serialization/Makefile
    Examples/ExampleObjects/ValueObjects/Makefile
    Examples/ExampleObjects/Makefile
    Examples/C++/Makefile
    Examples/xl/Makefile
    gensrc/Makefile
    Makefile
    oh/conversions/Makefile
    oh/enumerations/Makefile
    oh/loop/Makefile
    oh/valueobjects/Makefile
    oh/Makefile
    ohxl/Makefile
    xlsdk/Makefile
    xlsdk/x64/Makefile ])
AC_OUTPUT
<|MERGE_RESOLUTION|>--- conflicted
+++ resolved
@@ -1,11 +1,7 @@
 
 # Process this file with autoconf to produce a configure script.
 
-<<<<<<< HEAD
-AC_INIT([ObjectHandler], [1.4.0],
-=======
 AC_INIT([ObjectHandler], [1.5.0],
->>>>>>> b0fa8849
         [quantlib-dev@lists.sourceforge.net],
         [ObjectHandler])
 AC_PREREQ(2.50)
