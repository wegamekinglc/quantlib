
<<<<<<< HEAD
SET XL_LAUNCHER_PATH=C:\QuantLibXL-1.3.0\session_file.EUR.xml
START "EXCEL" "C:\Program Files (x86)\Microsoft Office\Office14\EXCEL.EXE" /e /r "C:\QuantLibXL-1.3.0\Launcher.xla"
=======
@REM This environment variable is to save Nando from having to type the same path twice.
SET LAUNCHER_DIR=C:\Users\erik\Documents\repos\quantlib_nando\XL-Launcher\bin\Addin

@REM This environment variable tells the launcher which session file to use.
@REM If this variable is not set then Launcher.xla looks for a file called session_file.xml in the same directory.
@REM If that file is not found then the launcher defaults to hard coded parameters.
SET XL_LAUNCHER_PATH=%LAUNCHER_DIR%\session_file.EUR.xml

START "EXCEL" "C:\Program Files (x86)\Microsoft Office\Office14\EXCEL.EXE" /e /r "%LAUNCHER_DIR%\Launcher.xla"
>>>>>>> 8a9bd779
<|MERGE_RESOLUTION|>--- conflicted
+++ resolved
@@ -1,15 +1,10 @@
 
-<<<<<<< HEAD
-SET XL_LAUNCHER_PATH=C:\QuantLibXL-1.3.0\session_file.EUR.xml
-START "EXCEL" "C:\Program Files (x86)\Microsoft Office\Office14\EXCEL.EXE" /e /r "C:\QuantLibXL-1.3.0\Launcher.xla"
-=======
-@REM This environment variable is to save Nando from having to type the same path twice.
-SET LAUNCHER_DIR=C:\Users\erik\Documents\repos\quantlib_nando\XL-Launcher\bin\Addin
+@REM Where the Launcher.xla is to be found
+SET LAUNCHER_DIR=X:\WorkGroup\IMI_Workbooks\Production
 
 @REM This environment variable tells the launcher which session file to use.
 @REM If this variable is not set then Launcher.xla looks for a file called session_file.xml in the same directory.
 @REM If that file is not found then the launcher defaults to hard coded parameters.
 SET XL_LAUNCHER_PATH=%LAUNCHER_DIR%\session_file.EUR.xml
 
-START "EXCEL" "C:\Program Files (x86)\Microsoft Office\Office14\EXCEL.EXE" /e /r "%LAUNCHER_DIR%\Launcher.xla"
->>>>>>> 8a9bd779
+START "EXCEL" "C:\Program Files (x86)\Microsoft Office\Office14\EXCEL.EXE" /e /r "%LAUNCHER_DIR%\Launcher.xla"